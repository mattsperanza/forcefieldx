/**
 * Title: Force Field X.
 *
 * Description: Force Field X - Software for Molecular Biophysics.
 *
 * Copyright: Copyright (c) Michael J. Schnieders 2001-2015.
 *
 * This file is part of Force Field X.
 *
 * Force Field X is free software; you can redistribute it and/or modify it
 * under the terms of the GNU General Public License version 3 as published by
 * the Free Software Foundation.
 *
 * Force Field X is distributed in the hope that it will be useful, but WITHOUT
 * ANY WARRANTY; without even the implied warranty of MERCHANTABILITY or FITNESS
 * FOR A PARTICULAR PURPOSE. See the GNU General Public License for more
 * details.
 *
 * You should have received a copy of the GNU General Public License along with
 * Force Field X; if not, write to the Free Software Foundation, Inc., 59 Temple
 * Place, Suite 330, Boston, MA 02111-1307 USA
 *
 * Linking this library statically or dynamically with other modules is making a
 * combined work based on this library. Thus, the terms and conditions of the
 * GNU General Public License cover the whole combination.
 *
 * As a special exception, the copyright holders of this library give you
 * permission to link this library with independent modules to produce an
 * executable, regardless of the license terms of these independent modules, and
 * to copy and distribute the resulting executable under terms of your choice,
 * provided that you also meet, for each linked independent module, the terms
 * and conditions of the license of that module. An independent module is a
 * module which is not derived from or based on this library. If you modify this
 * library, you may extend this exception to your version of the library, but
 * you are not obligated to do so. If you do not wish to do so, delete this
 * exception statement from your version.
 */
package ffx.potential;

/*import edu.rit.pj.ParallelRegion;
import edu.rit.pj.ParallelSection;
import edu.rit.pj.ParallelTeam;*/
import java.util.logging.Level;
import java.util.logging.Logger;

import static java.util.Arrays.fill;

import static org.apache.commons.math3.util.FastMath.pow;

import ffx.numerics.Potential;
import ffx.potential.bonded.Atom;
import ffx.potential.bonded.LambdaInterface;
import ffx.potential.parameters.ForceField;

/**
 * Compute the potential energy and derivatives for a dual-topology AMOEBA
 * system.
 *
 * @author Michael J. Schnieders
 *
 * @since 1.0
 */
public class DualTopologyEnergy implements Potential, LambdaInterface {

    /**
     * Logger for the DualTopologyEnergy class.
     */
    private static final Logger logger = Logger.getLogger(DualTopologyEnergy.class.getName());
    /**
     * Topology 1 number of atoms.
     */
    private final int nAtoms1;
    /**
     * Topology 2 number of atoms.
     */
    private final int nAtoms2;
    /**
     * Topology 1 number of softcore atoms.
     */
    private final int nSoftCore1;
    /**
     * Topology 2 number of softcore atoms.
     */
    private final int nSoftCore2;
    /**
     * Shared atoms between topologies 1 and 2.
     */
    private final int nShared;
    /**
     * Total number of softcore and shared atoms: nTotal = nShared + nSoftcore1
     * + nSoftcore2
     */
    private final int nTotal;
    /**
     * Total number of variables: nVariables = nTotal * 3;
     */
    private final int nVariables;
    /**
     * Current potential energy of topology 1 (kcal/mol).
     */
    private double energy1 = 0;
    /**
     * Current potential energy of topology 2 (kcal/mol).
     */
    private double energy2 = 0;
    /**
     * Include a valence restaint energy for atoms being "disappeared."
     */
    private boolean doValenceRestraint1 = true;
    /**
     * Include a valence restaint energy for atoms being "disappeared."
     */
    private boolean doValenceRestraint2 = true;
    /**
     * End-state restraint energy of topology 1 (kcal/mol).
     */
    private double restraintEnergy1 = 0;
    /**
     * End-state restraint energy of topology 2 (kcal/mol).
     */
    private double restraintEnergy2 = 0;
    /**
     * dEdL of topology 1 (kcal/mol).
     */
    private double dEdL_1 = 0;
    /**
     * dEdL of topology 2 (kcal/mol).
     */
    private double dEdL_2 = 0;
    /**
     * End-state restraint dEdL of topology 1 (kcal/mol).
     */
    private double restraintdEdL_1 = 0;
    /**
     * End-state restraint dEdL of topology 2 (kcal/mol).
     */
    private double restraintdEdL_2 = 0;
    /**
     * d2EdL2 of topology 1 (kcal/mol).
     */
    private double d2EdL2_1 = 0;
    /**
     * d2EdL2 of topology 2 (kcal/mol).
     */
    private double d2EdL2_2 = 0;
    /**
     * End-state restraint d2EdL2 of topology 1 (kcal/mol).
     */
    private double restraintd2EdL2_1 = 0;
    /**
     * End-state restraint d2EdL2 of topology 2 (kcal/mol).
     */
    private double restraintd2EdL2_2 = 0;
    /**
     * Total energy of the dual topology, including lambda scaling.
     */
    private double totalEnergy = 0;
    /**
     * Current lambda value.
     */
    private double lambda = 1.0;
    /**
     * Current lambda value minus one.
     */
    private double oneMinusLambda = 0.0;
    /**
     * Lambda raised to the power of lambdaExponent: lambda^lambdaExponent
     */
    private double lambdaPow = 1.0;
    /**
     * One minus Lambda raised to the power of lambdaExponent:
     * (1-lambda)^lambdaExponent
     */
    private double oneMinusLambdaPow = 0.0;
    /**
     * First derivative with respect to lambda of lambda^lambdaExponent
     * lambdaExponent*lambda^(lambdaExponent-1)
     */
    private double dLambdaPow = 0.0;
    /**
     * First derivative with respect to lambda of (1-lambda)^lambdaExponent
     * -lambdaExponent*(one-lambda)^(lambdaExponent-1)
     */
    private double dOneMinusLambdaPow = 0.0;
    /**
     * Second derivative with respect to lambda of lambda^lambdaExponent
     * lambdaExponent*(lambdaExponent-1)*lambda^(lambdaExponent-2)
     */
    private double d2LambdaPow = 0.0;
    /**
     * Second derivative with respect to lambda of (1-lambda)^lambdaExponent
     * lambdaExponent*(lambdaExponent-1)*(1-lambda)^(lambdaExponent-2)
     */
    private double d2OneMinusLambdaPow = 0.0;
    /**
     * Lambda exponent that controls the thermodynamic path between topologies.
     */
    private final double lambdaExponent = 1.0;
    /**
     * Atom array for topology 1.
     */
    private final Atom[] atoms1;
    /**
     * Atom array for topology 2.
     */
    private final Atom[] atoms2;
    /**
     * Mass array for shared and softcore atoms.
     */
    private final double mass[];
    /**
     * VARIABLE_TYPE array for shared and softcore atoms.
     */
    private final VARIABLE_TYPE variableTypes[];
    /**
     * Scaling array for shared and softcore atoms.
     */
    private double scaling[] = null;
    /**
     * Topology 1 coordinates.
     */
    private final double x1[];
    /**
     * Topology 2 coordinates.
     */
    private final double x2[];
    /**
     * Topology 1 coordinate gradient.
     */
    private final double g1[];
    /**
     * Topology 2 coordinate gradient.
     */
    private final double g2[];
    /**
     * Topology 1 restraint gradient for end state bonded terms.
     */
    private final double rg1[];
    /**
     * Topology 2 restraint gradient for end state bonded terms.
     */
    private final double rg2[];
    /**
     * Topology 1 derivative of the coordinate gradient with respect to lambda.
     */
    private final double gl1[];
    /**
     * Topology 2 derivative of the coordinate gradient with respect to lambda.
     */
    private final double gl2[];
    /**
     * Topology 1 derivative of the coordinate gradient with respect to lambda
     * for end state bonded terms
     */
    private final double rgl1[];
    /**
     * Topology 2 derivative of the coordinate gradient with respect to lambda
     * for end state bonded terms
     */
    private final double rgl2[];
    /**
     * Topology 1 Potential.
     */
    private final Potential potential1;
    /**
     * Topology 2 Potential.
     */
    private final Potential potential2;
    /**
     * Topology 1 LambdaInterface.
     */
    private final LambdaInterface lambdaInterface1;
    /**
     * Topology 2 LambdaInterface.
     */
    private final LambdaInterface lambdaInterface2;
    /**
     * Topology 1 ForceFieldEnergy.
     */
    private final ForceFieldEnergy forceFieldEnergy1;
    /**
     * Topology 2 ForceFieldEnergy.
     */
    private final ForceFieldEnergy forceFieldEnergy2;

<<<<<<< HEAD
    /*private final ParallelTeam dualTopologyTeam;
    private final EnergyRegion energyRegion;*/
=======
    private STATE state = STATE.BOTH;
>>>>>>> 44a47e86

    private final int nActive1;
    private final int nActive2;
    private final Atom activeAtoms1[];
    private final Atom activeAtoms2[];

    public DualTopologyEnergy(Potential topology1, Atom atoms1[],
            Potential topology2, Atom atoms2[]) {
        potential1 = topology1;
        potential2 = topology2;
        lambdaInterface1 = (LambdaInterface) potential1;
        lambdaInterface2 = (LambdaInterface) potential2;
        this.atoms1 = atoms1;
        this.atoms2 = atoms2;
        nAtoms1 = atoms1.length;
        nAtoms2 = atoms2.length;
        forceFieldEnergy1 = null;
        forceFieldEnergy2 = null;
        doValenceRestraint1 = false;
        doValenceRestraint2 = false;

        /**
         * Check that all atoms that are not undergoing alchemy are common to
         * both topologies.
         */
        int shared1 = 0;
        int shared2 = 0;
        int activeCount1 = 0;
        int activeCount2 = 0;
        for (int i = 0; i < nAtoms1; i++) {
            Atom a1 = atoms1[i];
            if (a1.isActive()) {
                activeCount1++;
                if (!a1.applyLambda()) {
                    shared1++;
                }
            }
        }
        for (int i = 0; i < nAtoms2; i++) {
            Atom a2 = atoms2[i];
            if (a2.isActive()) {
                activeCount2++;
                if (!a2.applyLambda()) {
                    shared2++;
                }
            }
        }
        nActive1 = activeCount1;
        nActive2 = activeCount2;
        activeAtoms1 = new Atom[activeCount1];
        activeAtoms2 = new Atom[activeCount2];
        int index = 0;
        for (int i = 0; i < nAtoms1; i++) {
            Atom a1 = atoms1[i];
            if (a1.isActive()) {
                activeAtoms1[index++] = a1;
            }
        }
        index = 0;
        for (int i = 0; i < nAtoms2; i++) {
            Atom a2 = atoms2[i];
            if (a2.isActive()) {
                activeAtoms2[index++] = a2;
            }
        }

        assert (shared1 == shared2);
        nShared = shared1;
        nSoftCore1 = nActive1 - nShared;
        nSoftCore2 = nActive2 - nShared;
        nTotal = nShared + nSoftCore1 + nSoftCore2;
        nVariables = 3 * nTotal;

        /**
         * Check that all Dual-Topology atoms start with identical coordinates.
         */
        int i1 = 0;
        int i2 = 0;
        for (int i = 0; i < nShared; i++) {
            Atom a1 = atoms1[i1++];
            while (a1.applyLambda()) {
                a1 = atoms1[i1++];
            }
            Atom a2 = atoms2[i2++];
            while (a2.applyLambda()) {
                a2 = atoms2[i2++];
            }
            assert (a1.getX() == a2.getX());
            assert (a1.getY() == a2.getY());
            assert (a1.getZ() == a2.getZ());
        }

        /**
         * Allocate memory for coordinates and derivatives.
         */
        x1 = new double[nActive1 * 3];
        x2 = new double[nActive2 * 3];
        g1 = new double[nActive1 * 3];
        g2 = new double[nActive2 * 3];
        rg1 = new double[nActive1 * 3];
        rg2 = new double[nActive2 * 3];
        gl1 = new double[nActive1 * 3];
        gl2 = new double[nActive2 * 3];
        rgl1 = new double[nActive1 * 3];
        rgl2 = new double[nActive2 * 3];

        /**
         * All variables are coordinates.
         */
        index = 0;
        variableTypes = new VARIABLE_TYPE[nVariables];
        for (int i = 0; i < nTotal; i++) {
            variableTypes[index++] = VARIABLE_TYPE.X;
            variableTypes[index++] = VARIABLE_TYPE.Y;
            variableTypes[index++] = VARIABLE_TYPE.Z;
        }

        /**
         * Fill the mass array.
         */
        int commonIndex = 0;
        int softcoreIndex = 3 * nShared;
        mass = new double[nVariables];
        for (int i = 0; i < nActive1; i++) {
            Atom a = activeAtoms1[i];
            double m = a.getMass();
            if (!a.applyLambda()) {
                mass[commonIndex++] = m;
                mass[commonIndex++] = m;
                mass[commonIndex++] = m;
            } else {
                mass[softcoreIndex++] = m;
                mass[softcoreIndex++] = m;
                mass[softcoreIndex++] = m;
            }
        }
        for (int i = 0; i < nActive2; i++) {
            Atom a = activeAtoms2[i];
            if (a.applyLambda()) {
                double m = a.getMass();
                mass[softcoreIndex++] = m;
                mass[softcoreIndex++] = m;
                mass[softcoreIndex++] = m;
            }
        }
        /*dualTopologyTeam = new ParallelTeam(2);
        // Will probably not be an issue, even with only one thread allocated.
        energyRegion = new EnergyRegion();*/
    }

    public DualTopologyEnergy(MolecularAssembly topology1, MolecularAssembly topology2) {
        forceFieldEnergy1 = topology1.getPotentialEnergy();
        forceFieldEnergy2 = topology2.getPotentialEnergy();
        potential1 = forceFieldEnergy1;
        potential2 = forceFieldEnergy2;
        lambdaInterface1 = forceFieldEnergy1;
        lambdaInterface2 = forceFieldEnergy2;
        atoms1 = topology1.getAtomArray();
        atoms2 = topology2.getAtomArray();
        nAtoms1 = atoms1.length;
        nAtoms2 = atoms2.length;

        ForceField forceField1 = topology1.getForceField();
        this.doValenceRestraint1 = forceField1.getBoolean(
                ForceField.ForceFieldBoolean.LAMBDA_VALENCE_RESTRAINTS, true);
        ForceField forceField2 = topology2.getForceField();
        this.doValenceRestraint2 = forceField2.getBoolean(
                ForceField.ForceFieldBoolean.LAMBDA_VALENCE_RESTRAINTS, true);

        /**
         * Check that all atoms that are not undergoing alchemy are common to
         * both topologies.
         */
        int shared1 = 0;
        int shared2 = 0;
        int activeCount1 = 0;
        int activeCount2 = 0;
        for (int i = 0; i < nAtoms1; i++) {
            Atom a1 = atoms1[i];
            if (a1.isActive()) {
                activeCount1++;
                if (!a1.applyLambda()) {
                    shared1++;
                }
            }
        }
        for (int i = 0; i < nAtoms2; i++) {
            Atom a2 = atoms2[i];
            if (a2.isActive()) {
                activeCount2++;
                if (!a2.applyLambda()) {
                    shared2++;
                }
            }
        }
        nActive1 = activeCount1;
        nActive2 = activeCount2;
        activeAtoms1 = new Atom[activeCount1];
        activeAtoms2 = new Atom[activeCount2];
        int index = 0;
        for (int i = 0; i < nAtoms1; i++) {
            Atom a1 = atoms1[i];
            if (a1.isActive()) {
                activeAtoms1[index++] = a1;
            }
        }
        index = 0;
        for (int i = 0; i < nAtoms2; i++) {
            Atom a2 = atoms2[i];
            if (a2.isActive()) {
                activeAtoms2[index++] = a2;
            }
        }

        assert (shared1 == shared2);
        nShared = shared1;
        nSoftCore1 = nActive1 - nShared;
        nSoftCore2 = nActive2 - nShared;
        nTotal = nShared + nSoftCore1 + nSoftCore2;
        nVariables = 3 * nTotal;

        /**
         * Allocate memory for coordinates and derivatives.
         */
        x1 = new double[nActive1 * 3];
        x2 = new double[nActive2 * 3];
        g1 = new double[nActive1 * 3];
        g2 = new double[nActive2 * 3];
        rg1 = new double[nActive1 * 3];
        rg2 = new double[nActive2 * 3];
        gl1 = new double[nActive1 * 3];
        gl2 = new double[nActive2 * 3];
        rgl1 = new double[nActive1 * 3];
        rgl2 = new double[nActive2 * 3];

        /**
         * Check that all Dual-Topology atoms start with identical coordinates.
         */
        int i1 = 0;
        int i2 = 0;
        for (int i = 0; i < nShared; i++) {
            Atom a1 = atoms1[i1++];
            while (a1.applyLambda()) {
                a1 = atoms1[i1++];
            }
            Atom a2 = atoms2[i2++];
            while (a2.applyLambda()) {
                a2 = atoms2[i2++];
            }
            assert (a1.getX() == a2.getX());
            assert (a1.getY() == a2.getY());
            assert (a1.getZ() == a2.getZ());
        }

        /**
         * All variables are coordinates.
         */
        index = 0;
        variableTypes = new VARIABLE_TYPE[nVariables];
        for (int i = 0; i < nTotal; i++) {
            variableTypes[index++] = VARIABLE_TYPE.X;
            variableTypes[index++] = VARIABLE_TYPE.Y;
            variableTypes[index++] = VARIABLE_TYPE.Z;
        }

        /**
         * Fill the mass array.
         */
        int commonIndex = 0;
        int softcoreIndex = 3 * nShared;
        mass = new double[nVariables];
        for (int i = 0; i < nActive1; i++) {
            Atom a = activeAtoms1[i];
            double m = a.getMass();
            if (!a.applyLambda()) {
                mass[commonIndex++] = m;
                mass[commonIndex++] = m;
                mass[commonIndex++] = m;
            } else {
                mass[softcoreIndex++] = m;
                mass[softcoreIndex++] = m;
                mass[softcoreIndex++] = m;
            }

        }
        for (int i = 0; i < nActive2; i++) {
            Atom a = activeAtoms2[i];
            if (a.applyLambda()) {
                double m = a.getMass();
                mass[softcoreIndex++] = m;
                mass[softcoreIndex++] = m;
                mass[softcoreIndex++] = m;
            }
        }
        /*dualTopologyTeam = new ParallelTeam(2);
        // Will probably not be an issue, even with only one thread allocated.
        energyRegion = new EnergyRegion();*/
    }

    @Override
    public double energy(double[] x) {
        /**
         * Update the coordinates of both topologies.
         */
        unpackCoordinates(x);

        /*
         try {
         dualTopologyTeam.execute(energyRegion);
         } catch (Exception e) {
         String message = "Fatal exception computing the Dual-Topology Energy.\n";
         logger.log(Level.SEVERE, message, e);
         } */
        /**
         * Compute the energy of topology 1.
         */
        energy1 = potential1.energy(x1);
        if (doValenceRestraint1 && potential1 instanceof ForceFieldEnergy) {
            ForceFieldEnergy ffE1 = (ForceFieldEnergy) potential1;
            ffE1.setLambdaBondedTerms(true);
            restraintEnergy1 = potential1.energy(x1);
            ffE1.setLambdaBondedTerms(false);
        } else {
            restraintEnergy1 = 0.0;
        }
        if (logger.isLoggable(Level.FINE)) {
            logger.fine(String.format(" Topology 1 Energy & Restraints: %15.8f %15.8f\n",
                    lambdaPow * energy1, oneMinusLambdaPow * restraintEnergy1));
        }
        /**
         * Compute the energy of topology 2.
         */

        energy2 = potential2.energy(x2);
        if (doValenceRestraint2 && potential2 instanceof ForceFieldEnergy) {
            ForceFieldEnergy ffE2 = (ForceFieldEnergy) potential2;
            ffE2.setLambdaBondedTerms(true);
            restraintEnergy2 = potential2.energy(x2);
            ffE2.setLambdaBondedTerms(false);
        } else {
            restraintEnergy2 = 0.0;
        }
        if (logger.isLoggable(Level.FINE)) {
            logger.fine(String.format(" Topology 2 Energy & Restraints: %15.8f %15.8f\n",
                    oneMinusLambdaPow * energy2, lambdaPow * restraintEnergy2));
        }
        /**
         * Apply the dual-topology scaling for the total energy.
         */
        totalEnergy = lambdaPow * energy1 + oneMinusLambdaPow * restraintEnergy1
                + oneMinusLambdaPow * energy2 + lambdaPow * restraintEnergy2;

        /**
         * Rescale the coordinates.
         */
        packCoordinates(x);

        return totalEnergy;
    }

    /**
     * The coordinate and gradient arrays are unpacked/packed based on the dual
     * topology.
     *
     * @param x the coordinate array.
     * @param g the gradient array.
     * @return the DualTopologyEnergy total energy.
     */
    @Override
    public double energyAndGradient(double[] x, double[] g) {

        /**
         * Update the coordinates of both topologies.
         */
        unpackCoordinates(x);

        /*
         try {
         energyRegion.setGradient(true);
         dualTopologyTeam.execute(energyRegion);
         } catch (Exception e) {
         String message = "Fatal exception computing the Dual-Topology Energy.\n";
         logger.log(Level.SEVERE, message, e);
         } */
        /**
         * Initialize dUdXdL arrays.
         */
        fill(gl1, 0.0);
        fill(gl2, 0.0);
        fill(rgl1, 0.0);
        fill(rgl2, 0.0);

        /**
         * Compute the energy and gradient of topology 1.
         */
        energy1 = potential1.energyAndGradient(x1, g1);
        dEdL_1 = lambdaInterface1.getdEdL();
        d2EdL2_1 = lambdaInterface1.getd2EdL2();
        lambdaInterface1.getdEdXdL(gl1);
        if (doValenceRestraint1) {
            forceFieldEnergy1.setLambdaBondedTerms(true);
            restraintEnergy1 = forceFieldEnergy1.energyAndGradient(x1, rg1);
            restraintdEdL_1 = forceFieldEnergy1.getdEdL();
            restraintd2EdL2_1 = forceFieldEnergy1.getd2EdL2();
            forceFieldEnergy1.getdEdXdL(rgl1);
            forceFieldEnergy1.setLambdaBondedTerms(false);
        } else {
            restraintEnergy1 = 0.0;
            restraintdEdL_1 = 0.0;
            restraintd2EdL2_1 = 0.0;
        }
        if (logger.isLoggable(Level.FINE)) {
            logger.fine(String.format(" Topology 1 Energy & Restraints: %15.8f %15.8f\n",
                    lambdaPow * energy1, oneMinusLambdaPow * restraintEnergy1));
        }

        /**
         * Compute the energy and gradient of topology 2.
         */
        energy2 = potential2.energyAndGradient(x2, g2);
        dEdL_2 = -lambdaInterface2.getdEdL();
        d2EdL2_2 = lambdaInterface2.getd2EdL2();
        lambdaInterface2.getdEdXdL(gl2);
        if (doValenceRestraint2) {
            forceFieldEnergy2.setLambdaBondedTerms(true);
            restraintEnergy2 = forceFieldEnergy2.energyAndGradient(x2, rg2);
            restraintdEdL_2 = -forceFieldEnergy2.getdEdL();
            restraintd2EdL2_2 = forceFieldEnergy2.getd2EdL2();
            forceFieldEnergy2.getdEdXdL(rgl2);
            forceFieldEnergy2.setLambdaBondedTerms(false);
        } else {
            restraintEnergy2 = 0.0;
            restraintdEdL_2 = 0.0;
            restraintd2EdL2_2 = 0.0;
        }
        if (logger.isLoggable(Level.FINE)) {
            logger.fine(String.format(" Topology 2 Energy & Restraints: %15.8f %15.8f\n",
                    oneMinusLambdaPow * energy2, lambdaPow * restraintEnergy2));
        }

        /**
         * Apply the dual-topology scaling for the total energy.
         */
        totalEnergy = lambdaPow * energy1 + oneMinusLambdaPow * restraintEnergy1
                + oneMinusLambdaPow * energy2 + lambdaPow * restraintEnergy2;

        /**
         * Scale and pack the gradient.
         */
        packGradient(x, g);

        return totalEnergy;
    }

    @Override
    public void setScaling(double[] scaling) {
        this.scaling = scaling;
    }

    @Override
    public double[] getScaling() {
        return scaling;
    }

    private void packCoordinates(double x[]) {
        if (scaling != null) {
            int len = x.length;
            for (int i = 0; i < len; i++) {
                x[i] *= scaling[i];
            }
        }
    }

    private void packGradient(double x[], double g[]) {
        if (g == null) {
            g = new double[nVariables];
        }
        int indexCommon = 0;
        int indexUnique = nShared * 3;
        /**
         * Coordinate Gradient from Topology 1.
         */
        int index = 0;
        for (int i = 0; i < nActive1; i++) {
            Atom a = activeAtoms1[i];
            if (!a.applyLambda()) {
                g[indexCommon++] = lambdaPow * g1[index] + oneMinusLambdaPow * rg1[index++];
                g[indexCommon++] = lambdaPow * g1[index] + oneMinusLambdaPow * rg1[index++];
                g[indexCommon++] = lambdaPow * g1[index] + oneMinusLambdaPow * rg1[index++];
            } else {
                g[indexUnique++] = lambdaPow * g1[index] + oneMinusLambdaPow * rg1[index++];
                g[indexUnique++] = lambdaPow * g1[index] + oneMinusLambdaPow * rg1[index++];
                g[indexUnique++] = lambdaPow * g1[index] + oneMinusLambdaPow * rg1[index++];
            }
        }
        /**
         * Coordinate Gradient from Topology 2.
         */
        indexCommon = 0;
        index = 0;
        for (int i = 0; i < nActive2; i++) {
            Atom a = activeAtoms2[i];
            if (!a.applyLambda()) {
                g[indexCommon++] += oneMinusLambdaPow * g2[index] + lambdaPow * rg2[index++];
                g[indexCommon++] += oneMinusLambdaPow * g2[index] + lambdaPow * rg2[index++];
                g[indexCommon++] += oneMinusLambdaPow * g2[index] + lambdaPow * rg2[index++];
            } else {
                g[indexUnique++] = oneMinusLambdaPow * g2[index] + lambdaPow * rg2[index++];
                g[indexUnique++] = oneMinusLambdaPow * g2[index] + lambdaPow * rg2[index++];
                g[indexUnique++] = oneMinusLambdaPow * g2[index] + lambdaPow * rg2[index++];
            }
        }

        if (scaling != null) {
            int len = x.length;
            for (int i = 0; i < len; i++) {
                x[i] *= scaling[i];
                g[i] /= scaling[i];
            }
        }
    }
    
    @Override
    public void reInit() {
        throw new UnsupportedOperationException(String.format(" No reInit method defined for %s", DualTopologyEnergy.class.toString()));
    }

    private void unpackCoordinates(double x[]) {

        /**
         * Unscale the coordinates.
         */
        if (scaling != null) {
            int len = x.length;
            for (int i = 0; i < len; i++) {
                x[i] /= scaling[i];
            }
        }

        int index = 0;
        int indexCommon = 0;
        int indexUnique = 3 * nShared;
        for (int i = 0; i < nActive1; i++) {
            Atom a = activeAtoms1[i];
            if (!a.applyLambda()) {
                x1[index++] = x[indexCommon++];
                x1[index++] = x[indexCommon++];
                x1[index++] = x[indexCommon++];
            } else {
                x1[index++] = x[indexUnique++];
                x1[index++] = x[indexUnique++];
                x1[index++] = x[indexUnique++];
            }
        }

        index = 0;
        indexCommon = 0;
        for (int i = 0; i < nActive2; i++) {
            Atom a = activeAtoms2[i];
            if (!a.applyLambda()) {
                x2[index++] = x[indexCommon++];
                x2[index++] = x[indexCommon++];
                x2[index++] = x[indexCommon++];
            } else {
                x2[index++] = x[indexUnique++];
                x2[index++] = x[indexUnique++];
                x2[index++] = x[indexUnique++];
            }
        }
    }

    @Override
    public double[] getCoordinates(double[] x) {
        if (x == null) {
            x = new double[nVariables];
        }
        int indexCommon = 0;
        int indexUnique = nShared * 3;
        for (int i = 0; i < nActive1; i++) {
            Atom a = activeAtoms1[i];

            if (!a.applyLambda()) {
                x[indexCommon++] = a.getX();
                x[indexCommon++] = a.getY();
                x[indexCommon++] = a.getZ();
            } else {
                x[indexUnique++] = a.getX();
                x[indexUnique++] = a.getY();
                x[indexUnique++] = a.getZ();
            }

        }
        for (int i = 0; i < nActive2; i++) {
            Atom a = activeAtoms2[i];
            if (a.applyLambda()) {
                x[indexUnique++] = a.getX();
                x[indexUnique++] = a.getY();
                x[indexUnique++] = a.getZ();
            }
        }
        return x;
    }

    @Override
    public double[] getMass() {
        return mass;
    }

    @Override
    public double getTotalEnergy() {
        return totalEnergy;
    }

    @Override
    public int getNumberOfVariables() {
        return nVariables;
    }

    @Override
    public VARIABLE_TYPE[] getVariableTypes() {
        return variableTypes;
    }

    @Override
    public STATE getEnergyTermState() {
        return state;
    }

    @Override
    public void setEnergyTermState(STATE state) {
        this.state = state;
        potential1.setEnergyTermState(state);
        potential2.setEnergyTermState(state);
    }

    @Override
    public void setLambda(double lambda) {
        if (lambda <= 1.0 && lambda >= 0.0) {
            this.lambda = lambda;
            oneMinusLambda = 1.0 - lambda;
            lambdaInterface1.setLambda(lambda);
            lambdaInterface2.setLambda(oneMinusLambda);

            lambdaPow = pow(lambda, lambdaExponent);
            dLambdaPow = lambdaExponent * pow(lambda, lambdaExponent - 1.0);
            if (lambdaExponent >= 2.0) {
                d2LambdaPow = lambdaExponent * (lambdaExponent - 1.0) * pow(lambda, lambdaExponent - 2.0);
            } else {
                d2LambdaPow = 0.0;
            }

            oneMinusLambdaPow = pow(oneMinusLambda, lambdaExponent);
            dOneMinusLambdaPow = -lambdaExponent * pow(oneMinusLambda, lambdaExponent - 1.0);
            if (lambdaExponent >= 2.0) {
                d2OneMinusLambdaPow = lambdaExponent * (lambdaExponent - 1.0) * pow(oneMinusLambda, lambdaExponent - 2.0);
            } else {
                d2OneMinusLambdaPow = 0.0;
            }
        } else {
            String message = String.format("Lambda value %8.3f is not in the range [0..1].", lambda);
            logger.severe(message);
        }
    }

    @Override
    public double getLambda() {
        return lambda;
    }

    @Override
    public double getdEdL() {
        double e1 = lambdaPow * dEdL_1 + dLambdaPow * energy1
                + oneMinusLambdaPow * restraintdEdL_1 + dOneMinusLambdaPow * restraintEnergy1;
        double e2 = oneMinusLambdaPow * dEdL_2 + dOneMinusLambdaPow * energy2
                + lambdaPow * restraintdEdL_2 + dLambdaPow * restraintEnergy2;
        return e1 + e2;
    }

    @Override
    public double getd2EdL2() {
        double e1 = lambdaPow * d2EdL2_1 + 2.0 * dLambdaPow * dEdL_1 + d2LambdaPow * energy1
                + oneMinusLambdaPow * restraintd2EdL2_1 + 2.0 * dOneMinusLambdaPow * restraintdEdL_1
                + d2OneMinusLambdaPow * restraintEnergy1;
        double e2 = oneMinusLambdaPow * d2EdL2_2 + 2.0 * dOneMinusLambdaPow * dEdL_2
                + d2OneMinusLambdaPow * energy2
                + lambdaPow * restraintd2EdL2_2 + 2.0 * dLambdaPow * restraintdEdL_2 + d2LambdaPow * restraintEnergy2;
        return e1 + e2;
    }

    @Override
    public void getdEdXdL(double[] g) {
        if (g == null) {
            g = new double[nVariables];
        }

        int index = 0;
        int indexCommon = 0;
        int indexUnique = nShared * 3;
        /**
         * Coordinate Gradient from Topology 1.
         */
        for (int i = 0; i < nActive1; i++) {
            Atom a = activeAtoms1[i];
            if (!a.applyLambda()) {
                g[indexCommon++] = lambdaPow * gl1[index] + dLambdaPow * g1[index]
                        + oneMinusLambdaPow * rgl1[index] + dOneMinusLambdaPow * rg1[index++];
                g[indexCommon++] = lambdaPow * gl1[index] + dLambdaPow * g1[index]
                        + oneMinusLambdaPow * rgl1[index] + dOneMinusLambdaPow * rg1[index++];
                g[indexCommon++] = lambdaPow * gl1[index] + dLambdaPow * g1[index]
                        + oneMinusLambdaPow * rgl1[index] + dOneMinusLambdaPow * rg1[index++];
            } else {
                g[indexUnique++] = lambdaPow * gl1[index] + dLambdaPow * g1[index]
                        + oneMinusLambdaPow * rgl1[index] + dOneMinusLambdaPow * rg1[index++];
                g[indexUnique++] = lambdaPow * gl1[index] + dLambdaPow * g1[index]
                        + oneMinusLambdaPow * rgl1[index] + dOneMinusLambdaPow * rg1[index++];
                g[indexUnique++] = lambdaPow * gl1[index] + dLambdaPow * g1[index]
                        + oneMinusLambdaPow * rgl1[index] + dOneMinusLambdaPow * rg1[index++];
            }
        }

        /**
         * Coordinate Gradient from Topology 2.
         */
        index = 0;
        indexCommon = 0;
        for (int i = 0; i < nActive2; i++) {
            Atom a = activeAtoms2[i];
            if (a.isActive()) {
                if (!a.applyLambda()) {
                    g[indexCommon++] += (-oneMinusLambdaPow * gl2[index] + dOneMinusLambdaPow * g2[index]
                            - lambdaPow * rgl2[index] + dLambdaPow * rg2[index++]);
                    g[indexCommon++] += (-oneMinusLambdaPow * gl2[index] + dOneMinusLambdaPow * g2[index]
                            - lambdaPow * rgl2[index] + dLambdaPow * rg2[index++]);
                    g[indexCommon++] += (-oneMinusLambdaPow * gl2[index] + dOneMinusLambdaPow * g2[index]
                            - lambdaPow * rgl2[index] + dLambdaPow * rg2[index++]);
                } else {
                    g[indexUnique++] = (-oneMinusLambdaPow * gl2[index] + dOneMinusLambdaPow * g2[index]
                            - lambdaPow * rgl2[index] + dLambdaPow * rg2[index++]);
                    g[indexUnique++] = (-oneMinusLambdaPow * gl2[index] + dOneMinusLambdaPow * g2[index]
                            - lambdaPow * rgl2[index] + dLambdaPow * rg2[index++]);
                    g[indexUnique++] = (-oneMinusLambdaPow * gl2[index] + dOneMinusLambdaPow * g2[index]
                            - lambdaPow * rgl2[index] + dLambdaPow * rg2[index++]);
                }
            }
        }
    }

    @Override
    public void setVelocity(double[] velocity) {
        double vel[] = new double[3];
        int indexCommon = 0;
        int indexUnique = 3 * nShared;
        for (int i = 0; i < nActive1; i++) {
            Atom atom = activeAtoms1[i];
            if (!atom.applyLambda()) {
                vel[0] = velocity[indexCommon++];
                vel[1] = velocity[indexCommon++];
                vel[2] = velocity[indexCommon++];
            } else {
                vel[0] = velocity[indexUnique++];
                vel[1] = velocity[indexUnique++];
                vel[2] = velocity[indexUnique++];
            }
            atom.setVelocity(vel);
        }

        indexCommon = 0;
        for (int i = 0; i < nActive2; i++) {
            Atom atom = activeAtoms2[i];
            if (!atom.applyLambda()) {
                vel[0] = velocity[indexCommon++];
                vel[1] = velocity[indexCommon++];
                vel[2] = velocity[indexCommon++];
            } else {
                vel[0] = velocity[indexUnique++];
                vel[1] = velocity[indexUnique++];
                vel[2] = velocity[indexUnique++];
            }
            atom.setVelocity(vel);
        }
    }

    @Override
    public void setAcceleration(double[] acceleration) {
        double accel[] = new double[3];
        int indexCommon = 0;
        int indexUnique = 3 * nShared;
        for (int i = 0; i < nActive1; i++) {
            Atom atom = activeAtoms1[i];
            if (!atom.applyLambda()) {
                accel[0] = acceleration[indexCommon++];
                accel[1] = acceleration[indexCommon++];
                accel[2] = acceleration[indexCommon++];
            } else {
                accel[0] = acceleration[indexUnique++];
                accel[1] = acceleration[indexUnique++];
                accel[2] = acceleration[indexUnique++];
            }
            atom.setAcceleration(accel);
        }
        indexCommon = 0;
        for (int i = 0; i < nActive2; i++) {
            Atom atom = activeAtoms2[i];
            if (!atom.applyLambda()) {
                accel[0] = acceleration[indexCommon++];
                accel[1] = acceleration[indexCommon++];
                accel[2] = acceleration[indexCommon++];
            } else {
                accel[0] = acceleration[indexUnique++];
                accel[1] = acceleration[indexUnique++];
                accel[2] = acceleration[indexUnique++];
            }
            atom.setAcceleration(accel);
        }
    }

    @Override
    public void setPreviousAcceleration(double[] previousAcceleration) {
        double prev[] = new double[3];
        int indexCommon = 0;
        int indexUnique = 3 * nShared;
        for (int i = 0; i < nActive1; i++) {
            Atom atom = activeAtoms1[i];
            if (!atom.applyLambda()) {
                prev[0] = previousAcceleration[indexCommon++];
                prev[1] = previousAcceleration[indexCommon++];
                prev[2] = previousAcceleration[indexCommon++];
            } else {
                prev[0] = previousAcceleration[indexUnique++];
                prev[1] = previousAcceleration[indexUnique++];
                prev[2] = previousAcceleration[indexUnique++];
            }
            atom.setPreviousAcceleration(prev);
        }
        indexCommon = 0;
        for (int i = 0; i < nActive2; i++) {
            Atom atom = activeAtoms2[i];
            if (!atom.applyLambda()) {
                prev[0] = previousAcceleration[indexCommon++];
                prev[1] = previousAcceleration[indexCommon++];
                prev[2] = previousAcceleration[indexCommon++];
            } else {
                prev[0] = previousAcceleration[indexUnique++];
                prev[1] = previousAcceleration[indexUnique++];
                prev[2] = previousAcceleration[indexUnique++];
            }
            atom.setPreviousAcceleration(prev);
        }
    }

    @Override
    public double[] getVelocity(double[] velocity) {
        if (velocity == null || velocity.length < nVariables) {
            velocity = new double[nVariables];
        }
        int indexCommon = 0;
        int indexUnique = nShared * 3;
        double vel[] = new double[3];
        for (int i = 0; i < nActive1; i++) {
            Atom atom = activeAtoms1[i];
            atom.getVelocity(vel);
            if (!atom.applyLambda()) {
                velocity[indexCommon++] = vel[0];
                velocity[indexCommon++] = vel[1];
                velocity[indexCommon++] = vel[2];
            } else {
                velocity[indexUnique++] = vel[0];
                velocity[indexUnique++] = vel[1];
                velocity[indexUnique++] = vel[2];
            }

        }
        for (int i = 0; i < nActive2; i++) {
            Atom atom = activeAtoms2[i];
            if (atom.applyLambda()) {
                atom.getVelocity(vel);
                velocity[indexUnique++] = vel[0];
                velocity[indexUnique++] = vel[1];
                velocity[indexUnique++] = vel[2];
            }
        }

        return velocity;
    }

    @Override
    public double[] getAcceleration(double[] acceleration) {
        if (acceleration == null || acceleration.length < nVariables) {
            acceleration = new double[nVariables];
        }
        int indexCommon = 0;
        int indexUnique = nShared * 3;
        double accel[] = new double[3];
        for (int i = 0; i < nActive1; i++) {
            Atom atom = activeAtoms1[i];
            atom.getAcceleration(accel);
            if (!atom.applyLambda()) {
                acceleration[indexCommon++] = accel[0];
                acceleration[indexCommon++] = accel[1];
                acceleration[indexCommon++] = accel[2];
            } else {
                acceleration[indexUnique++] = accel[0];
                acceleration[indexUnique++] = accel[1];
                acceleration[indexUnique++] = accel[2];
            }

        }
        for (int i = 0; i < nActive2; i++) {
            Atom atom = activeAtoms2[i];
            if (atom.applyLambda()) {
                atom.getAcceleration(accel);
                acceleration[indexUnique++] = accel[0];
                acceleration[indexUnique++] = accel[1];
                acceleration[indexUnique++] = accel[2];
            }
        }

        return acceleration;
    }

    @Override
    public double[] getPreviousAcceleration(double[] previousAcceleration) {
        if (previousAcceleration == null || previousAcceleration.length < nVariables) {
            previousAcceleration = new double[nVariables];
        }
        int indexCommon = 0;
        int indexUnique = nShared * 3;
        double prev[] = new double[3];
        for (int i = 0; i < nActive1; i++) {
            Atom atom = activeAtoms1[i];
            atom.getPreviousAcceleration(prev);
            if (!atom.applyLambda()) {
                previousAcceleration[indexCommon++] = prev[0];
                previousAcceleration[indexCommon++] = prev[1];
                previousAcceleration[indexCommon++] = prev[2];
            } else {
                previousAcceleration[indexUnique++] = prev[0];
                previousAcceleration[indexUnique++] = prev[1];
                previousAcceleration[indexUnique++] = prev[2];
            }

        }
        for (int i = 0; i < nActive2; i++) {
            Atom atom = activeAtoms2[i];
            if (atom.applyLambda()) {
                atom.getPreviousAcceleration(prev);
                previousAcceleration[indexUnique++] = prev[0];
                previousAcceleration[indexUnique++] = prev[1];
                previousAcceleration[indexUnique++] = prev[2];
            }
        }

        return previousAcceleration;
    }

    /*private class EnergyRegion extends ParallelRegion {

        private final EnergySection1 e1 = new EnergySection1();
        private final EnergySection2 e2 = new EnergySection2();
        boolean gradient = false;

        public void setGradient(boolean gradient) {
            this.gradient = gradient;
        }

        @Override
        public void run() throws Exception {
            try {
                execute(e1, e2);
                gradient = false;
            } catch (Exception e) {
                String message = "Fatal exception computing the Dual-Topology Energy.\n";
                logger.log(Level.SEVERE, message, e);
            }

        }

        private class EnergySection1 extends ParallelSection {

            @Override
            public void run() throws Exception {
                if (!gradient) {
                    energy1 = potential1.energy(x1);
                    if (doValenceRestraint1 && potential1 instanceof ForceFieldEnergy) {
                        ForceFieldEnergy ffE1 = (ForceFieldEnergy) potential1;
                        ffE1.setLambdaBondedTerms(true);
                        restraintEnergy1 = potential1.energy(x1);
                        ffE1.setLambdaBondedTerms(false);
                    } else {
                        restraintEnergy1 = 0.0;
                    }
                    if (logger.isLoggable(Level.INFO)) {
                        logger.info(String.format(" Topology 1 Energy & Restraints: %15.8f %15.8f\n",
                                lambdaPow * energy1, oneMinusLambdaPow * restraintEnergy1));
                    }
                } else {
                    fill(gl1, 0.0);
                    fill(rgl1, 0.0);
                    energy1 = potential1.energyAndGradient(x1, g1);
                    dEdL_1 = lambdaInterface1.getdEdL();
                    d2EdL2_1 = lambdaInterface1.getd2EdL2();
                    lambdaInterface1.getdEdXdL(gl1);
                    if (doValenceRestraint1) {
                        forceFieldEnergy1.setLambdaBondedTerms(true);
                        restraintEnergy1 = forceFieldEnergy1.energyAndGradient(x1, rg1);
                        restraintdEdL_1 = forceFieldEnergy1.getdEdL();
                        restraintd2EdL2_1 = forceFieldEnergy1.getd2EdL2();
                        forceFieldEnergy1.getdEdXdL(rgl1);
                        forceFieldEnergy1.setLambdaBondedTerms(false);
                    } else {
                        restraintEnergy1 = 0.0;
                        restraintdEdL_1 = 0.0;
                        restraintd2EdL2_1 = 0.0;
                    }
                    if (logger.isLoggable(Level.INFO)) {
                        logger.info(String.format(" Topology 1 Gradient & Restraints: %15.8f %15.8f\n",
                                lambdaPow * energy1, oneMinusLambdaPow * restraintEnergy1));
                    }
                }
            }
        }

        private class EnergySection2 extends ParallelSection {

            @Override
            public void run() throws Exception {
                if (!gradient) {
                    energy2 = potential2.energy(x2);
                    if (doValenceRestraint2 && potential2 instanceof ForceFieldEnergy) {
                        ForceFieldEnergy ffE2 = (ForceFieldEnergy) potential2;
                        ffE2.setLambdaBondedTerms(true);
                        restraintEnergy2 = potential2.energy(x2);
                        ffE2.setLambdaBondedTerms(false);
                    } else {
                        restraintEnergy2 = 0.0;
                    }
                    if (logger.isLoggable(Level.INFO)) {
                        logger.info(String.format(" Topology 2 Energy & Restraints: %15.8f %15.8f\n",
                                oneMinusLambdaPow * energy2, lambdaPow * restraintEnergy2));
                    }
                } else {
                    fill(gl2, 0.0);
                    fill(rgl2, 0.0);
                    energy2 = potential2.energyAndGradient(x2, g2);
                    dEdL_2 = -lambdaInterface2.getdEdL();
                    d2EdL2_2 = lambdaInterface2.getd2EdL2();
                    lambdaInterface2.getdEdXdL(gl2);

                    if (doValenceRestraint2) {
                        forceFieldEnergy2.setLambdaBondedTerms(true);
                        restraintEnergy2 = forceFieldEnergy2.energyAndGradient(x2, rg2);
                        restraintdEdL_2 = -forceFieldEnergy2.getdEdL();
                        restraintd2EdL2_2 = forceFieldEnergy2.getd2EdL2();
                        forceFieldEnergy2.getdEdXdL(rgl2);
                        forceFieldEnergy2.setLambdaBondedTerms(false);
                    } else {
                        restraintEnergy2 = 0.0;
                        restraintdEdL_2 = 0.0;
                        restraintd2EdL2_2 = 0.0;
                    }
                    if (logger.isLoggable(Level.INFO)) {
                        logger.info(String.format(" Topology 2 Gradient & Restraints: %15.8f %15.8f\n",
                                oneMinusLambdaPow * energy2, lambdaPow * restraintEnergy2));
                    }
                }
            }
        }
    }*/
}<|MERGE_RESOLUTION|>--- conflicted
+++ resolved
@@ -283,12 +283,9 @@
      */
     private final ForceFieldEnergy forceFieldEnergy2;
 
-<<<<<<< HEAD
     /*private final ParallelTeam dualTopologyTeam;
     private final EnergyRegion energyRegion;*/
-=======
     private STATE state = STATE.BOTH;
->>>>>>> 44a47e86
 
     private final int nActive1;
     private final int nActive2;
