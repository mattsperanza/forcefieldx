--- conflicted
+++ resolved
@@ -1122,363 +1122,10 @@
      * @param header a {@link java.lang.StringBuilder} object.
      * @return a boolean.
      */
-<<<<<<< HEAD
     public boolean writeFileWithHeader(File saveFile, StringBuilder header) {
         return writeFileWithHeader(saveFile, header, true);
-=======
-    public void assignAminoAcidSideChain(ResiduePosition position, AminoAcid3 aminoAcid, Residue residue,
-            Atom CA, Atom N, Atom C) throws MissingHeavyAtomException {
-        int k = cbType[aminoAcid.ordinal()];
-        switch (aminoAcid) {
-            case GLY:
-                switch (position) {
-                    case FIRST_RESIDUE:
-                        k = haType[0][k];
-                        break;
-                    case LAST_RESIDUE:
-                        k = haType[2][k];
-                        break;
-                    default:
-                        k = haType[1][k];
-
-                }
-                buildHydrogen(residue, "HA3", CA, 1.10, N, 109.5, C, 109.5, 1, k);
-                break;
-            case ALA:
-                buildAlanine(residue, CA, N, C, k, forceField, bondList);
-                break;
-            case VAL:
-                buildValine(residue, CA, N, C, k, forceField, bondList);
-                break;
-            case LEU:
-                buildLeucine(residue, CA, N, C, k, forceField, bondList);
-                break;
-            case ILE:
-                buildIsoleucine(residue, CA, N, C, k, forceField, bondList);
-                break;
-            case SER:
-                buildSerine(residue, CA, N, C, k, forceField, bondList);
-                break;
-            case THR:
-                buildThreonine(residue, CA, N, C, k, forceField, bondList);
-                break;
-            case CYS:
-                buildCysteine(residue, CA, N, C, k, forceField, bondList);
-                break;
-            case CYX:
-                buildCystine(residue, CA, N, C, k, forceField, bondList);
-                break;
-            case CYD:
-                buildDeprotonatedCysteine(residue, CA, N, C, k, forceField, bondList);
-                break;
-            case PRO:
-                buildProline(residue, CA, N, C, k, position, forceField, bondList);
-                break;
-            case PHE:
-                buildPhenylalanine(residue, CA, N, C, k, forceField, bondList);
-                break;
-            case TYR:
-                buildTyrosine(residue, CA, N, C, k, forceField, bondList);
-                break;
-            case TYD:
-                buildDeprotonatedTyrosine(residue, CA, N, C, k, forceField, bondList);
-                break;
-            case TRP:
-                buildTryptophan(residue, CA, N, C, k, forceField, bondList);
-                break;
-            case HIS:
-                buildHistidine(residue, CA, N, C, k, forceField, bondList);
-                break;
-            case HID:
-                buildNeutralHistidineD(residue, CA, N, C, k, forceField, bondList);
-                break;
-            case HIE:
-                buildNeutralHistidineE(residue, CA, N, C, k, forceField, bondList);
-                break;
-            case ASP:
-                buildAspartate(residue, CA, N, C, k, forceField, bondList);
-                break;
-            case ASH:
-                buildNeutralAsparticAcid(residue, CA, N, C, k, forceField, bondList);
-                break;
-            case ASN:
-                buildAsparagine(residue, CA, N, C, k, forceField, bondList);
-                break;
-            case GLU:
-                buildGlutamate(residue, CA, N, C, k, forceField, bondList);
-                break;
-            case GLH:
-                buildNeutralGlutamicAcid(residue, CA, N, C, k, forceField, bondList);
-                break;
-            case GLN:
-                buildGlutamine(residue, CA, N, C, k, forceField, bondList);
-                break;
-            case MET:
-                buildMethionine(residue, CA, N, C, k, forceField, bondList);
-                break;
-            case LYS:
-                buildLysine(residue, CA, N, C, k, forceField, bondList);
-                break;
-            case LYD:
-                buildDeprotonatedLysine(residue, CA, N, C, k, forceField, bondList);
-                break;
-            case ARG:
-                buildArginine(residue, CA, N, C, k, forceField, bondList);
-                break;
-            case ORN:
-                buildOrnithine(residue, CA, N, C, k, forceField, bondList);
-                break;
-            case AIB:
-                buildAIB(residue, CA, N, C, k, forceField, bondList);
-                break;
-            case PCA:
-                buildPCA(residue, CA, N, C, k, forceField, bondList);
-                break;
-            case UNK:
-                String residueName = residue.getName();
-                logger.log(Level.INFO, " Patching side-chain {0}", residueName);
-                HashMap<String, AtomType> types = forceField.getAtomTypes(residueName);
-                HashMap<AtomType, AtomType> typeMap = new HashMap<>();
-                if (!types.isEmpty()) {
-                    boolean patched = true;
-                    ArrayList<Atom> residueAtoms = residue.getAtomList();
-                    // Assign atom types for side-chain atoms.
-                    for (Atom atom : residueAtoms) {
-                        String atomName = atom.getName().toUpperCase();
-                        AtomType internalType = atom.getAtomType();
-                        // Map the internal type to the new type.
-                        if (internalType != null) {
-                            AtomType newType = types.get(atomName);
-                            if (newType != null) {
-                                typeMap.put(newType, internalType);
-                                types.remove(atomName);
-                            }
-                        } else {
-                            AtomType atomType = types.get(atomName);
-                            if (atomType == null) {
-                                logger.log(Level.INFO, " No atom type was found for {0} of {1}.",
-                                        new Object[]{atomName, residueName});
-                                patched = false;
-                                break;
-                            } else {
-                                atom.setAtomType(atomType);
-                                types.remove(atomName);
-                            }
-                        }
-                    }
-
-                    forceField.patchClassesAndTypes(typeMap);
-
-                    // Create a new multipole type for HA with the correct frame.
-                    Atom HA = (Atom) residue.getAtomNode("HA");
-                    Atom CAlpha = (Atom) residue.getAtomNode("CA");
-                    Atom CBeta = (Atom) residue.getAtomNode("CB");
-                    int frame[] = new int[3];
-                    frame[0] = HA.getAtomType().type;
-                    frame[1] = CAlpha.getAtomType().type;
-                    frame[2] = forceField.getAtomType("Alanine", "CB").type;
-                    MultipoleType multipoleType = forceField.getMultipoleType(frame[0] + " " + frame[1] + " " + frame[2]);
-
-                    frame[2] = CBeta.getAtomType().type;
-                    multipoleType = new MultipoleType(multipoleType.charge, multipoleType.dipole,
-                            multipoleType.quadrupole, frame, multipoleType.frameDefinition);
-                    forceField.addForceFieldType(multipoleType);
-
-                    // Check for missing heavy atoms.
-                    if (patched && !types.isEmpty()) {
-                        for (AtomType type : types.values()) {
-                            if (type.atomicNumber != 1) {
-                                logger.log(Level.INFO, " Missing heavy atom {0}", type.name);
-                                patched = false;
-                                break;
-                            }
-                        }
-                    }
-                    // Create bonds between known atoms.
-                    if (patched) {
-                        for (Atom atom : residueAtoms) {
-                            String atomName = atom.getName();
-                            String bonds[] = forceField.getBonds(residueName, atomName);
-                            if (bonds != null) {
-                                for (String name : bonds) {
-                                    Atom atom2 = (Atom) residue.getAtomNode(name);
-                                    if (atom2 != null && !atom.isBonded(atom2)) {
-                                        buildBond(atom, atom2);
-                                    }
-                                }
-                            }
-                        }
-                    }
-                    // Create missing hydrogen atoms.
-                    if (patched && !types.isEmpty()) {
-                        // Create a hashmap of the molecule's atoms
-                        HashMap<String, Atom> atomMap = new HashMap<>();
-                        for (Atom atom : residueAtoms) {
-                            atomMap.put(atom.getName().toUpperCase(), atom);
-                        }
-                        for (String atomName : types.keySet()) {
-                            AtomType type = types.get(atomName);
-                            String bonds[] = forceField.getBonds(residueName, atomName.toUpperCase());
-                            if (bonds == null || bonds.length != 1) {
-                                patched = false;
-                                logger.log(Level.INFO, " Check biotype for hydrogen {0}.", type.name);
-                                break;
-                            }
-                            // Get the heavy atom the hydrogen is bonded to.
-                            Atom ia = atomMap.get(bonds[0].toUpperCase());
-                            Atom hydrogen = new Atom(0, atomName, ia.getAltLoc(), new double[3],
-                                    ia.getResidueName(), ia.getResidueNumber(), ia.getChainID(),
-                                    ia.getOccupancy(), ia.getTempFactor(), ia.getSegID());
-                            logger.log(Level.FINE, " Created hydrogen {0}.", atomName);
-                            hydrogen.setAtomType(type);
-                            hydrogen.setHetero(true);
-                            residue.addMSNode(hydrogen);
-                            int valence = ia.getAtomType().valence;
-                            List<Bond> aBonds = ia.getBonds();
-                            int numBonds = aBonds.size();
-                            /**
-                             * Try to find the following configuration: ib-ia-ic
-                             */
-                            Atom ib = null;
-                            Atom ic = null;
-                            Atom id = null;
-                            if (numBonds > 0) {
-                                Bond bond = aBonds.get(0);
-                                ib = bond.get1_2(ia);
-                            }
-                            if (numBonds > 1) {
-                                Bond bond = aBonds.get(1);
-                                ic = bond.get1_2(ia);
-                            }
-                            if (numBonds > 2) {
-                                Bond bond = aBonds.get(2);
-                                id = bond.get1_2(ia);
-                            }
-
-                            /**
-                             * Building the hydrogens depends on hybridization
-                             * and the locations of other bonded atoms.
-                             */
-                            logger.log(Level.FINE, " Bonding {0} to {1} ({2} of {3}).",
-                                    new Object[]{atomName, ia.getName(), numBonds, valence});
-                            switch (valence) {
-                                case 4:
-                                    switch (numBonds) {
-                                        case 3:
-                                            // Find the average coordinates of atoms ib, ic and id.
-                                            double b[] = ib.getXYZ(null);
-                                            double c[] = ib.getXYZ(null);
-                                            double d[] = ib.getXYZ(null);
-                                            double a[] = new double[3];
-                                            a[0] = (b[0] + c[0] + d[0]) / 3.0;
-                                            a[1] = (b[1] + c[1] + d[1]) / 3.0;
-                                            a[2] = (b[2] + c[2] + d[2]) / 3.0;
-
-                                            // Place the hydrogen at chiral position #1.
-                                            intxyz(hydrogen, ia, 1.0, ib, 109.5, ic, 109.5, 0);
-                                            double e1[] = hydrogen.getXYZ(null);
-                                            double ret[] = new double[3];
-                                            diff(a, e1, ret);
-                                            double l1 = r(ret);
-
-                                            // Place the hydrogen at chiral position #2.
-                                            intxyz(hydrogen, ia, 1.0, ib, 109.5, ic, 109.5, 1);
-                                            double e2[] = hydrogen.getXYZ(null);
-                                            diff(a, e2, ret);
-                                            double l2 = r(ret);
-
-                                            // Revert to #1 if it is farther from the average.
-                                            if (l1 > l2) {
-                                                hydrogen.setXYZ(e1);
-                                            }
-                                            break;
-                                        case 2:
-                                            intxyz(hydrogen, ia, 1.0, ib, 109.5, ic, 109.5, 0);
-                                            break;
-                                        case 1:
-                                            intxyz(hydrogen, ia, 1.0, ib, 109.5, null, 0.0, 0);
-                                            break;
-                                        case 0:
-                                            intxyz(hydrogen, ia, 1.0, null, 0.0, null, 0.0, 0);
-                                            break;
-                                        default:
-                                            logger.log(Level.INFO, " Check biotype for hydrogen {0}.", atomName);
-                                            patched = false;
-                                    }
-                                    break;
-                                case 3:
-                                    switch (numBonds) {
-                                        case 2:
-                                            intxyz(hydrogen, ia, 1.0, ib, 120.0, ic, 180.0, 0);
-                                            break;
-                                        case 1:
-                                            intxyz(hydrogen, ia, 1.0, ib, 120.0, null, 0.0, 0);
-                                            break;
-                                        case 0:
-                                            intxyz(hydrogen, ia, 1.0, null, 0.0, null, 0.0, 0);
-                                            break;
-                                        default:
-                                            logger.log(Level.INFO, " Check biotype for hydrogen {0}.", atomName);
-                                            patched = false;
-                                    }
-                                    break;
-                                case 2:
-                                    switch (numBonds) {
-                                        case 1:
-                                            intxyz(hydrogen, ia, 1.0, ib, 120.0, null, 0.0, 0);
-                                            break;
-                                        case 0:
-                                            intxyz(hydrogen, ia, 1.0, null, 0.0, null, 0.0, 0);
-                                            break;
-                                        default:
-                                            logger.log(Level.INFO, " Check biotype for hydrogen {0}.", atomName);
-                                            patched = false;
-                                    }
-                                    break;
-                                case 1:
-                                    switch (numBonds) {
-                                        case 0:
-                                            intxyz(hydrogen, ia, 1.0, null, 0.0, null, 0.0, 0);
-                                            break;
-                                        default:
-                                            logger.log(Level.INFO, " Check biotype for hydrogen {0}.", atomName);
-                                            patched = false;
-                                    }
-                                    break;
-                                default:
-                                    logger.log(Level.INFO, " Check biotype for hydrogen {0}.", atomName);
-                                    patched = false;
-                            }
-                            if (!patched) {
-                                break;
-                            } else {
-                                buildBond(ia, hydrogen);
-                            }
-                        }
-                    }
-                    if (!patched) {
-                        logger.log(Level.SEVERE, format(" Could not patch %s.", residueName));
-                    } else {
-                        logger.log(Level.INFO, " Patch for {0} succeeded.", residueName);
-                    }
-                } else {
-
-                    switch (position) {
-                        case FIRST_RESIDUE:
-                            buildHydrogen(residue, "HA2", CA, 1.10e0, N, 109.5e0, C, 109.5e0, 1, 355);
-                            break;
-                        case LAST_RESIDUE:
-                            buildHydrogen(residue, "HA2", CA, 1.10e0, N, 109.5e0, C, 109.5e0, 1, 506);
-                            break;
-                        default:
-                            buildHydrogen(residue, "HA2", CA, 1.10e0, N, 109.5e0, C, 109.5e0, 1, 6);
-                    }
-                }
-                break;
-        }
->>>>>>> 2bbf8807
-    }
-
+    }
+    
     /**
      * <p>
      * writeFileWithHeader</p>
@@ -2366,12 +2013,7 @@
                 name = name + " ";
             }
         }
-<<<<<<< HEAD
-        activeMolecularAssembly.getPotentialEnergy();
-        double xyz[] = vdwH ? atom.getRedXYZ() : atom.getXYZ();
-=======
         double xyz[] = vdwH ? atom.getRedXYZ() : atom.getXYZ(null);
->>>>>>> 2bbf8807
         sb.replace(6, 16, String.format("%5s " + padLeft(name.toUpperCase(), 4), Hybrid36.encode(5, serial)));
         Character altLoc = atom.getAltLoc();
         if (altLoc != null) {
