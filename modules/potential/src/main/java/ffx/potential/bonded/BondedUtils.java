/**
 * Title: Force Field X.
 *
 * Description: Force Field X - Software for Molecular Biophysics.
 *
 * Copyright: Copyright (c) Michael J. Schnieders 2001-2018.
 *
 * This file is part of Force Field X.
 *
 * Force Field X is free software; you can redistribute it and/or modify it
 * under the terms of the GNU General Public License version 3 as published by
 * the Free Software Foundation.
 *
 * Force Field X is distributed in the hope that it will be useful, but WITHOUT
 * ANY WARRANTY; without even the implied warranty of MERCHANTABILITY or FITNESS
 * FOR A PARTICULAR PURPOSE. See the GNU General Public License for more
 * details.
 *
 * You should have received a copy of the GNU General Public License along with
 * Force Field X; if not, write to the Free Software Foundation, Inc., 59 Temple
 * Place, Suite 330, Boston, MA 02111-1307 USA
 *
 * Linking this library statically or dynamically with other modules is making a
 * combined work based on this library. Thus, the terms and conditions of the
 * GNU General Public License cover the whole combination.
 *
 * As a special exception, the copyright holders of this library give you
 * permission to link this library with independent modules to produce an
 * executable, regardless of the license terms of these independent modules, and
 * to copy and distribute the resulting executable under terms of your choice,
 * provided that you also meet, for each linked independent module, the terms
 * and conditions of the license of that module. An independent module is a
 * module which is not derived from or based on this library. If you modify this
 * library, you may extend this exception to your version of the library, but
 * you are not obligated to do so. If you do not wish to do so, delete this
 * exception statement from your version.
 */
package ffx.potential.bonded;

import java.util.ArrayList;
import java.util.logging.Logger;
import static java.lang.String.format;

import static org.apache.commons.math3.util.FastMath.abs;
import static org.apache.commons.math3.util.FastMath.cos;
import static org.apache.commons.math3.util.FastMath.max;
import static org.apache.commons.math3.util.FastMath.sin;
import static org.apache.commons.math3.util.FastMath.sqrt;
import static org.apache.commons.math3.util.FastMath.toRadians;

import ffx.potential.parameters.AtomType;
import ffx.potential.parameters.BioType;
import ffx.potential.parameters.BondType;
import ffx.potential.parameters.ForceField;
import org.apache.commons.math3.util.FastMath;

import static ffx.numerics.VectorMath.diff;
import static ffx.numerics.VectorMath.norm;
import static ffx.numerics.VectorMath.r;
import static ffx.numerics.VectorMath.scalar;

/**
 * Utilities for placing atoms.
 *
 * @author Michael Schnieders
 */
public class BondedUtils {

    private static final Logger logger = Logger.getLogger(BondedUtils.class.getName());
    private static final double eps = 0.0000001d;

    /**
     * This routine was derived from a similar routine in TINKER.
     *
     * @param atom a {@link ffx.potential.bonded.Atom} object.
     * @param ia a {@link ffx.potential.bonded.Atom} object.
     * @param bond a double.
     * @param ib a {@link ffx.potential.bonded.Atom} object.
     * @param angle1 a double.
     * @param ic a {@link ffx.potential.bonded.Atom} object.
     * @param angle2 a double.
     * @param chiral a int.
     */
    public static void intxyz(Atom atom, Atom ia, double bond, Atom ib, double angle1, Atom ic, double angle2, int chiral) {
<<<<<<< HEAD
        angle1 = toRadians(angle1);
        angle2 = toRadians(angle2);
        double zcos0 = cos(angle1);
        double zcos1 = cos(angle2);
        double zsin0 = sin(angle1);
        double zsin1 = sin(angle2);
        // No partners
        if (ia == null) {
            atom.moveTo(0.0d, 0.0d, 0.0d);
        } else if (ib == null) {
            double xa[] = new double[3];
            // One partner - place on the z-axis
            ia.getXYZ(xa);
            xa[2] += bond;
            atom.moveTo(xa);
        } else if (ic == null) {
            // Two partners - place in the xz-plane
            double xa[] = new double[3];
            double xb[] = new double[3];
            double xab[] = new double[3];
            double x[] = new double[3];
            ia.getXYZ(xa);
            ib.getXYZ(xb);
            diff(xa, xb, xab);
            double rab = r(xab);
            norm(xab, xab);
            double cosb = xab[2];
            double sinb = sqrt(xab[0] * xab[0] + xab[1] * xab[1]);
            double cosg, sing;
            if (sinb == 0.0d) {
                cosg = 1.0d;
                sing = 0.0d;
            } else {
                cosg = xab[1] / sinb;
                sing = xab[0] / sinb;
            }
            double xtmp = bond * zsin0;
            double ztmp = rab - bond * zcos0;
            x[0] = xb[0] + xtmp * cosg + ztmp * sing * sinb;
            x[1] = xb[1] - xtmp * sing + ztmp * cosg * sinb;
            x[2] = xb[2] + ztmp * cosb;
            atom.moveTo(x);
        } else if (chiral == 0) {
            // Case where the second angle is a dihedral angle.
            double xa[] = new double[3];
            double xb[] = new double[3];
            double xc[] = new double[3];
            double xab[] = new double[3];
            double xbc[] = new double[3];
            double xt[] = new double[3];
            double xu[] = new double[3];
            double x[] = new double[3];
            ia.getXYZ(xa);
            ib.getXYZ(xb);
            ic.getXYZ(xc);
            diff(xa, xb, xab);
            norm(xab, xab);
            diff(xb, xc, xbc);
            norm(xbc, xbc);
            xt[0] = xab[2] * xbc[1] - xab[1] * xbc[2];
            xt[1] = xab[0] * xbc[2] - xab[2] * xbc[0];
            xt[2] = xab[1] * xbc[0] - xab[0] * xbc[1];
            double cosine = xab[0] * xbc[0] + xab[1] * xbc[1] + xab[2] * xbc[2];
            double sine = sqrt(max(1.0d - cosine * cosine, eps));
            if (abs(cosine) >= 1.0d) {
                logger.warning("Undefined Dihedral");
            }
            scalar(xt, 1.0d / sine, xt);
            xu[0] = xt[1] * xab[2] - xt[2] * xab[1];
            xu[1] = xt[2] * xab[0] - xt[0] * xab[2];
            xu[2] = xt[0] * xab[1] - xt[1] * xab[0];
            x[0] = xa[0] + bond * (xu[0] * zsin0 * zcos1 + xt[0] * zsin0 * zsin1 - xab[0] * zcos0);
            x[1] = xa[1] + bond * (xu[1] * zsin0 * zcos1 + xt[1] * zsin0 * zsin1 - xab[1] * zcos0);
            x[2] = xa[2] + bond * (xu[2] * zsin0 * zcos1 + xt[2] * zsin0 * zsin1 - xab[2] * zcos0);
            atom.moveTo(x);
        } else if (abs(chiral) == 1) {
            // General case where the second angle is a bond angle.
            double xa[] = new double[3];
            double xb[] = new double[3];
            double xc[] = new double[3];
            double xba[] = new double[3];
            double xac[] = new double[3];
            double xt[] = new double[3];
            double x[] = new double[3];
            ia.getXYZ(xa);
            ib.getXYZ(xb);
            ic.getXYZ(xc);
            diff(xb, xa, xba);
            norm(xba, xba);
            diff(xa, xc, xac);
            norm(xac, xac);
            xt[0] = xba[2] * xac[1] - xba[1] * xac[2];
            xt[1] = xba[0] * xac[2] - xba[2] * xac[0];
            xt[2] = xba[1] * xac[0] - xba[0] * xac[1];
            double cosine = xba[0] * xac[0] + xba[1] * xac[1] + xba[2] * xac[2];
            double sine2 = max(1.0d - cosine * cosine, eps);
            if (abs(cosine) >= 1.0d) {
                logger.warning("Defining Atom Colinear");
            }
            double a = (-zcos1 - cosine * zcos0) / sine2;
            double b = (zcos0 + cosine * zcos1) / sine2;
            double c = (1.0d + a * zcos1 - b * zcos0) / sine2;
            if (c > eps) {
                c = chiral * sqrt(c);
            } else if (c < -eps) {
                c = sqrt((a * xac[0] + b * xba[0]) * (a * xac[0] + b * xba[0])
                          + (a * xac[1] + b * xba[1]) * (a * xac[1] + b * xba[1])
                          + (a * xac[2] + b * xba[2]) * (a * xac[2] + b * xba[2]));
                a /= c;
                b /= c;
                c = 0.0d;
            } else {
                c = 0.0d;
            }
            x[0] = xa[0] + bond * (a * xac[0] + b * xba[0] + c * xt[0]);
            x[1] = xa[1] + bond * (a * xac[1] + b * xba[1] + c * xt[1]);
            x[2] = xa[2] + bond * (a * xac[2] + b * xba[2] + c * xt[2]);
            atom.moveTo(x);
        }
=======
        double[] xa = new double[3];
        xa = (ia == null) ? null : ia.getXYZ(xa);
        double[] xb = new double[3];
        xb = (ib == null) ? null : ib.getXYZ(xb);
        double[] xc = new double[3];
        xc = (ic == null) ? null : ic.getXYZ(xc);
        atom.moveTo(determineIntxyz(xa, bond, xb, angle1, xc, angle2, chiral));
>>>>>>> c20f8472
    }

    /**
     * This routine was derived from a similar routine in TINKER. It determines
     * at what coordinates an atom would be placed without moving or calling any
     * atoms, relying solely upon coordinates. Passed arrays are copied into
     * local arrays to avoid any over-writing of the passed arrays.
     *
     * The chiral argument is 0 if angle2 is a dihedral.
     * Else, if angle2 is the atom-ia-ic angle:
     * -1 indicates left-hand-rule placement.
     * +1 indicates right-hand-rule placement.
     * +3 indicates trigonal planar placement.
     *
     * Chiral +3 replaces the angle1 and angle2 constraints with a planarity
     * constraint, and minimized, equipartitioned deviation from angle1 and angle2.
     *
     * @param ia a double[] of atomic coordinates.
     * @param bond a double.
     * @param ib a double[] of atomic coordinates.
     * @param angle1 a double.
     * @param ic a double[] of atomic coordinates.
     * @param angle2 a double.
     * @param chiral 0, 1, -1, or 3.
     * @return A double[] with XYZ coordinates at which an atom would be placed.
     */
    public static double[] determineIntxyz(double[] ia, double bond, double[] ib, double angle1, double[] ic, double angle2, int chiral) {
        if (chiral == 3) {
            double[] negChiral = determineIntxyz(ia, bond, ib, angle1, ic, angle2, -1);
            double[] posChiral = determineIntxyz(ia, bond, ib, angle1, ic, angle2, 1);
            double[] displacement = new double[3];
            double dispMag = 0;

            for (int i = 0; i < 3; i++) {
                // First, draw the midpoint between the positive- and negative- chiral solutions.
                displacement[i] = 0.5 * (posChiral[i] + negChiral[i]);
                // Second, take the displacement from a2 to this midpoint.
                displacement[i] -= ia[i];
                // Third, accumulate into the vector magnitude.
                dispMag += (displacement[i] * displacement[i]);
            }

            dispMag = FastMath.sqrt(dispMag);
            double extend = bond / dispMag;
            assert extend > 0.999; // Should be >= 1.0, with slight machine-precision tolerance.

            double[] outXYZ = new double[3];
            for (int i = 0; i < 3; i++) {
                displacement[i] *= extend;
                outXYZ[i] = displacement[i] + ia[i];
            }
            return outXYZ;
        }

        angle1 = toRadians(angle1);
        angle2 = toRadians(angle2);
        double zcos0 = cos(angle1);
        double zcos1 = cos(angle2);
        double zsin0 = sin(angle1);
        double zsin1 = sin(angle2);
        double[] ret = new double[3];
        double x[] = new double[3];

        // No partners
        if (ia == null) {
            x[0] = x[1] = x[2] = 0.0;
        } else if (ib == null) {
            double xa[] = new double[3];
            for (int i = 0; i < ia.length; i++) {
                xa[i] = ia[i];
            }
            // One partner - place on the z-axis
            x[0] = xa[0];
            x[1] = xa[1];
            x[2] = xa[2] + bond;
        } else if (ic == null) {
            double xa[] = new double[3];
            double xb[] = new double[3];
            double xab[] = new double[3];
            for (int i = 0; i < ia.length; i++) {
                xa[i] = ia[i];
                xb[i] = ib[i];
            }
            // Two partners - place in the xz-plane
            diff(xa, xb, xab);
            double rab = r(xab);
            norm(xab, xab);
            double cosb = xab[2];
            double sinb = sqrt(xab[0] * xab[0] + xab[1] * xab[1]);
            double cosg, sing;
            if (sinb == 0.0d) {
                cosg = 1.0d;
                sing = 0.0d;
            } else {
                cosg = xab[1] / sinb;
                sing = xab[0] / sinb;
            }
            double xtmp = bond * zsin0;
            double ztmp = rab - bond * zcos0;
            x[0] = xb[0] + xtmp * cosg + ztmp * sing * sinb;
            x[1] = xb[1] - xtmp * sing + ztmp * cosg * sinb;
            x[2] = xb[2] + ztmp * cosb;
        } else if (chiral == 0) {
            double xa[] = new double[3];
            double xb[] = new double[3];
            double xc[] = new double[3];
            double xab[] = new double[3];
            double xbc[] = new double[3];
            double xt[] = new double[3];
            double xu[] = new double[3];
            for (int i = 0; i < ia.length; i++) {
                xa[i] = ia[i];
                xb[i] = ib[i];
                xc[i] = ic[i];
            }
            // General case - with a dihedral
            diff(xa, xb, xab);
            norm(xab, xab);
            diff(xb, xc, xbc);
            norm(xbc, xbc);
            xt[0] = xab[2] * xbc[1] - xab[1] * xbc[2];
            xt[1] = xab[0] * xbc[2] - xab[2] * xbc[0];
            xt[2] = xab[1] * xbc[0] - xab[0] * xbc[1];
            double cosine = xab[0] * xbc[0] + xab[1] * xbc[1] + xab[2] * xbc[2];
            double sine = sqrt(max(1.0d - cosine * cosine, eps));
            if (abs(cosine) >= 1.0d) {
                logger.warning("Undefined Dihedral");
            }
            scalar(xt, 1.0d / sine, xt);
            xu[0] = xt[1] * xab[2] - xt[2] * xab[1];
            xu[1] = xt[2] * xab[0] - xt[0] * xab[2];
            xu[2] = xt[0] * xab[1] - xt[1] * xab[0];
            x[0] = xa[0] + bond * (xu[0] * zsin0 * zcos1 + xt[0] * zsin0 * zsin1 - xab[0] * zcos0);
            x[1] = xa[1] + bond * (xu[1] * zsin0 * zcos1 + xt[1] * zsin0 * zsin1 - xab[1] * zcos0);
            x[2] = xa[2] + bond * (xu[2] * zsin0 * zcos1 + xt[2] * zsin0 * zsin1 - xab[2] * zcos0);
        } else if (abs(chiral) == 1) {
            double xa[] = new double[3];
            double xb[] = new double[3];
            double xc[] = new double[3];
            double xba[] = new double[3];
            double xac[] = new double[3];
            double xt[] = new double[3];
            for (int i = 0; i < ia.length; i++) {
                xa[i] = ia[i];
                xb[i] = ib[i];
                xc[i] = ic[i];
            }
            diff(xb, xa, xba);
            norm(xba, xba);
            diff(xa, xc, xac);
            norm(xac, xac);
            xt[0] = xba[2] * xac[1] - xba[1] * xac[2];
            xt[1] = xba[0] * xac[2] - xba[2] * xac[0];
            xt[2] = xba[1] * xac[0] - xba[0] * xac[1];
            double cosine = xba[0] * xac[0] + xba[1] * xac[1] + xba[2] * xac[2];
            double sine2 = max(1.0d - cosine * cosine, eps);
            if (abs(cosine) >= 1.0d) {
                logger.warning("Defining Atom Colinear");
            }
            double a = (-zcos1 - cosine * zcos0) / sine2;
            double b = (zcos0 + cosine * zcos1) / sine2;
            double c = (1.0d + a * zcos1 - b * zcos0) / sine2;
            if (c > eps) {
                c = chiral * sqrt(c);
            } else if (c < -eps) {
                c = sqrt((a * xac[0] + b * xba[0]) * (a * xac[0] + b * xba[0]) + (a * xac[1] + b * xba[1]) * (a * xac[1] + b * xba[1]) + (a * xac[2] + b * xba[2]) * (a * xac[2] + b * xba[2]));
                a /= c;
                b /= c;
                c = 0.0d;
            } else {
                c = 0.0d;
            }
            x[0] = xa[0] + bond * (a * xac[0] + b * xba[0] + c * xt[0]);
            x[1] = xa[1] + bond * (a * xac[1] + b * xba[1] + c * xt[1]);
            x[2] = xa[2] + bond * (a * xac[2] + b * xba[2] + c * xt[2]);
        }
        for (int i = 0; i < ret.length; i++) {
            ret[i] = x[i];
        }
        return ret;
    }

    public static AtomType findAtomType(int key, ForceField forceField) {
        BioType bioType = forceField.getBioType(Integer.toString(key));
        if (bioType != null) {
            AtomType atomType = forceField.getAtomType(Integer.toString(bioType.atomType));
            if (atomType != null) {
                return atomType;
            } else {
                logger.severe(format("The atom type %s was not found for biotype %s.", bioType.atomType,
                        bioType.toString()));
            }
        }
        return null;
    }

    public static Bond buildBond(Atom a1, Atom a2, ForceField forceField, ArrayList<Bond> bondList) {
        Bond bond = new Bond(a1, a2);
        int c[] = new int[2];
        c[0] = a1.getAtomType().atomClass;
        c[1] = a2.getAtomType().atomClass;
        String key = BondType.sortKey(c);
        BondType bondType = forceField.getBondType(key);
        if (bondType == null) {
            logger.severe(format("No BondType for key: %s\n %s\n %s\n %s\n %s", key,
                    a1.toString(), a1.getAtomType().toString(),
                    a2.toString(), a2.getAtomType().toString()));
        } else {
            bond.setBondType(bondType);
        }
        if (bondList != null) {
            bondList.add(bond);
        }
        return bond;
    }

    public static Atom buildHeavy(MSGroup residue, String atomName, Atom bondedTo, int key, ForceField forceField,
            ArrayList<Bond> bondList)
            throws MissingHeavyAtomException {
        Atom atom = (Atom) residue.getAtomNode(atomName);
        AtomType atomType = findAtomType(key, forceField);
        if (atom == null) {
            MissingHeavyAtomException missingHeavyAtom = new MissingHeavyAtomException(atomName, atomType, bondedTo);
            throw missingHeavyAtom;
        }
        atom.setAtomType(atomType);
        if (bondedTo != null) {
            buildBond(atom, bondedTo, forceField, bondList);
        }
        return atom;
    }

    public static Atom buildHeavyAtom(MSGroup residue, String atomName, Atom ia, double bond, Atom ib, double angle1,
            Atom ic, double angle2, int chiral, AtomType atomType, ForceField forceField, ArrayList<Bond> bondList) {
        Atom atom = (Atom) residue.getAtomNode(atomName);
        if (atomType == null) {
            return null;
        }
        if (atom == null) {
            String resName = ia.getResidueName();
            int resSeq = ia.getResidueNumber();
            Character chainID = ia.getChainID();
            Character altLoc = ia.getAltLoc();
            String segID = ia.getSegID();
            double occupancy = ia.getOccupancy();
            double tempFactor = ia.getTempFactor();
            atom = new Atom(0, atomName, altLoc, new double[3], resName, resSeq, chainID,
                    occupancy, tempFactor, segID, true);
            residue.addMSNode(atom);
            intxyz(atom, ia, bond, ib, angle1, ic, angle2, chiral);
        }
        atom.setAtomType(atomType);
        buildBond(ia, atom, forceField, bondList);
        return atom;
    }

    public static Atom buildHeavy(MSGroup residue, String atomName, Atom ia, double bond, Atom ib, double angle1,
            Atom ic, double angle2, int chiral, int lookUp, ForceField forceField, ArrayList<Bond> bondList) {
        AtomType atomType = findAtomType(lookUp, forceField);
        return buildHeavyAtom(residue, atomName, ia, bond, ib, angle1, ic, angle2, chiral, atomType, forceField, bondList);
    }

    public static Atom buildHydrogen(MSGroup residue, String atomName, Atom ia, double bond, Atom ib, double angle1,
            Atom ic, double angle2, int chiral, int lookUp, ForceField forceField, ArrayList<Bond> bondList) {
        AtomType atomType = findAtomType(lookUp, forceField);
        return buildHydrogenAtom(residue, atomName, ia, bond, ib, angle1, ic, angle2, chiral, atomType, forceField, bondList);
    }

    public static Atom buildHydrogenAtom(MSGroup residue, String atomName, Atom ia, double bond, Atom ib, double angle1,
            Atom ic, double angle2, int chiral, AtomType atomType, ForceField forceField, ArrayList<Bond> bondList) {
        if (atomType == null) {
            return null;
        }
        Atom atom = (Atom) residue.getAtomNode(atomName);
        // It may be a Deuterium
        if (atom == null) {
            String dAtomName = atomName.replaceFirst("H", "D");
            atom = (Atom) residue.getAtomNode(dAtomName);
        }

        // Basic checking for unspecified H atoms attached to waters.
        if (residue instanceof Molecule && atom == null) {
            Molecule molec = (Molecule) residue;
            String molName = molec.getName().toUpperCase();
            if (molName.startsWith("HOH") || molName.startsWith("WAT") || molName.startsWith("TIP3")) {
                atom = (Atom) molec.getAtomNode("H");
                if (atom == null) {
                    atom = (Atom) molec.getAtomNode("D");
                }
                if (atom != null) {
                    atom.setName(atomName);
                }
            }
        }
        if (atom == null) {
            String resName = ia.getResidueName();
            int resSeq = ia.getResidueNumber();
            Character chainID = ia.getChainID();
            Character altLoc = ia.getAltLoc();
            String segID = ia.getSegID();
            double occupancy = ia.getOccupancy();
            double tempFactor = ia.getTempFactor();
            atom = new Atom(0, atomName, altLoc, new double[3], resName, resSeq, chainID,
                    occupancy, tempFactor, segID, true);
            residue.addMSNode(atom);
            intxyz(atom, ia, bond, ib, angle1, ic, angle2, chiral);
        }
        atom.setAtomType(atomType);
        buildBond(ia, atom, forceField, bondList);
        return atom;
    }

    /**
     * This exception is thrown when an atom type could not be assigned.
     */
    public static class MissingAtomTypeException extends Exception {

        public final Residue residue;
        public final Atom atom;

        public MissingAtomTypeException(Residue residue, Atom atom) {
            this.residue = residue;
            this.atom = atom;
        }

        @Override
        public String toString() {
            StringBuilder sb = new StringBuilder();
            sb.append(format(" Atom %s", atom.toString()));
            if (residue != null) {
                sb.append(format("\n of residue %s", residue.toString()));
            }
            sb.append("\n could not be assigned an atom type.\n");
            return sb.toString();
        }
    }

    /**
     * This exception is thrown when a heavy atom is not found.
     */
    public static class MissingHeavyAtomException extends Exception {

        public final String atomName;
        public final AtomType atomType;
        public final Atom bondedTo;

        public MissingHeavyAtomException(String atomName, AtomType atomType, Atom bondedTo) {
            this.atomName = atomName;
            this.atomType = atomType;
            this.bondedTo = bondedTo;
        }

        @Override
        public String toString() {
            StringBuilder sb = new StringBuilder();
            if (atomType != null) {
                sb.append(format("\n An atom of type\n %s\n", atomType.toString()));
            } else {
                sb.append(format("\n Atom %s", atomName));
            }
            sb.append(" was not found");
            if (bondedTo != null) {
                sb.append(format(" bonded to atom %s ", bondedTo));
            }
            sb.append(".\n");
            return sb.toString();
        }
    }
}<|MERGE_RESOLUTION|>--- conflicted
+++ resolved
@@ -82,127 +82,6 @@
      * @param chiral a int.
      */
     public static void intxyz(Atom atom, Atom ia, double bond, Atom ib, double angle1, Atom ic, double angle2, int chiral) {
-<<<<<<< HEAD
-        angle1 = toRadians(angle1);
-        angle2 = toRadians(angle2);
-        double zcos0 = cos(angle1);
-        double zcos1 = cos(angle2);
-        double zsin0 = sin(angle1);
-        double zsin1 = sin(angle2);
-        // No partners
-        if (ia == null) {
-            atom.moveTo(0.0d, 0.0d, 0.0d);
-        } else if (ib == null) {
-            double xa[] = new double[3];
-            // One partner - place on the z-axis
-            ia.getXYZ(xa);
-            xa[2] += bond;
-            atom.moveTo(xa);
-        } else if (ic == null) {
-            // Two partners - place in the xz-plane
-            double xa[] = new double[3];
-            double xb[] = new double[3];
-            double xab[] = new double[3];
-            double x[] = new double[3];
-            ia.getXYZ(xa);
-            ib.getXYZ(xb);
-            diff(xa, xb, xab);
-            double rab = r(xab);
-            norm(xab, xab);
-            double cosb = xab[2];
-            double sinb = sqrt(xab[0] * xab[0] + xab[1] * xab[1]);
-            double cosg, sing;
-            if (sinb == 0.0d) {
-                cosg = 1.0d;
-                sing = 0.0d;
-            } else {
-                cosg = xab[1] / sinb;
-                sing = xab[0] / sinb;
-            }
-            double xtmp = bond * zsin0;
-            double ztmp = rab - bond * zcos0;
-            x[0] = xb[0] + xtmp * cosg + ztmp * sing * sinb;
-            x[1] = xb[1] - xtmp * sing + ztmp * cosg * sinb;
-            x[2] = xb[2] + ztmp * cosb;
-            atom.moveTo(x);
-        } else if (chiral == 0) {
-            // Case where the second angle is a dihedral angle.
-            double xa[] = new double[3];
-            double xb[] = new double[3];
-            double xc[] = new double[3];
-            double xab[] = new double[3];
-            double xbc[] = new double[3];
-            double xt[] = new double[3];
-            double xu[] = new double[3];
-            double x[] = new double[3];
-            ia.getXYZ(xa);
-            ib.getXYZ(xb);
-            ic.getXYZ(xc);
-            diff(xa, xb, xab);
-            norm(xab, xab);
-            diff(xb, xc, xbc);
-            norm(xbc, xbc);
-            xt[0] = xab[2] * xbc[1] - xab[1] * xbc[2];
-            xt[1] = xab[0] * xbc[2] - xab[2] * xbc[0];
-            xt[2] = xab[1] * xbc[0] - xab[0] * xbc[1];
-            double cosine = xab[0] * xbc[0] + xab[1] * xbc[1] + xab[2] * xbc[2];
-            double sine = sqrt(max(1.0d - cosine * cosine, eps));
-            if (abs(cosine) >= 1.0d) {
-                logger.warning("Undefined Dihedral");
-            }
-            scalar(xt, 1.0d / sine, xt);
-            xu[0] = xt[1] * xab[2] - xt[2] * xab[1];
-            xu[1] = xt[2] * xab[0] - xt[0] * xab[2];
-            xu[2] = xt[0] * xab[1] - xt[1] * xab[0];
-            x[0] = xa[0] + bond * (xu[0] * zsin0 * zcos1 + xt[0] * zsin0 * zsin1 - xab[0] * zcos0);
-            x[1] = xa[1] + bond * (xu[1] * zsin0 * zcos1 + xt[1] * zsin0 * zsin1 - xab[1] * zcos0);
-            x[2] = xa[2] + bond * (xu[2] * zsin0 * zcos1 + xt[2] * zsin0 * zsin1 - xab[2] * zcos0);
-            atom.moveTo(x);
-        } else if (abs(chiral) == 1) {
-            // General case where the second angle is a bond angle.
-            double xa[] = new double[3];
-            double xb[] = new double[3];
-            double xc[] = new double[3];
-            double xba[] = new double[3];
-            double xac[] = new double[3];
-            double xt[] = new double[3];
-            double x[] = new double[3];
-            ia.getXYZ(xa);
-            ib.getXYZ(xb);
-            ic.getXYZ(xc);
-            diff(xb, xa, xba);
-            norm(xba, xba);
-            diff(xa, xc, xac);
-            norm(xac, xac);
-            xt[0] = xba[2] * xac[1] - xba[1] * xac[2];
-            xt[1] = xba[0] * xac[2] - xba[2] * xac[0];
-            xt[2] = xba[1] * xac[0] - xba[0] * xac[1];
-            double cosine = xba[0] * xac[0] + xba[1] * xac[1] + xba[2] * xac[2];
-            double sine2 = max(1.0d - cosine * cosine, eps);
-            if (abs(cosine) >= 1.0d) {
-                logger.warning("Defining Atom Colinear");
-            }
-            double a = (-zcos1 - cosine * zcos0) / sine2;
-            double b = (zcos0 + cosine * zcos1) / sine2;
-            double c = (1.0d + a * zcos1 - b * zcos0) / sine2;
-            if (c > eps) {
-                c = chiral * sqrt(c);
-            } else if (c < -eps) {
-                c = sqrt((a * xac[0] + b * xba[0]) * (a * xac[0] + b * xba[0])
-                          + (a * xac[1] + b * xba[1]) * (a * xac[1] + b * xba[1])
-                          + (a * xac[2] + b * xba[2]) * (a * xac[2] + b * xba[2]));
-                a /= c;
-                b /= c;
-                c = 0.0d;
-            } else {
-                c = 0.0d;
-            }
-            x[0] = xa[0] + bond * (a * xac[0] + b * xba[0] + c * xt[0]);
-            x[1] = xa[1] + bond * (a * xac[1] + b * xba[1] + c * xt[1]);
-            x[2] = xa[2] + bond * (a * xac[2] + b * xba[2] + c * xt[2]);
-            atom.moveTo(x);
-        }
-=======
         double[] xa = new double[3];
         xa = (ia == null) ? null : ia.getXYZ(xa);
         double[] xb = new double[3];
@@ -210,7 +89,6 @@
         double[] xc = new double[3];
         xc = (ic == null) ? null : ic.getXYZ(xc);
         atom.moveTo(determineIntxyz(xa, bond, xb, angle1, xc, angle2, chiral));
->>>>>>> c20f8472
     }
 
     /**
