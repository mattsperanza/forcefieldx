--- conflicted
+++ resolved
@@ -49,10 +49,6 @@
 import ffx.potential.bonded.Rotamer;
 import ffx.potential.parameters.MultipoleType.MultipoleFrameDefinition;
 import ffx.utilities.Constants;
-<<<<<<< HEAD
-
-=======
->>>>>>> 7b6497e2
 import java.util.HashMap;
 import java.util.logging.Level;
 import java.util.logging.Logger;
@@ -98,21 +94,21 @@
     /**
      * Biotype offset relative to the CB biotype for charged aspartate (ASP).
      */
-    private int offsetASP;
+    private final int offsetASP;
 
     /**
      * Biotype offset relative to the CB biotype for neutral aspartic acid protonated on OD1 (ASH1).
      * <p>
      * This is set to negative -1 for the OD2 hydrogen.
      */
-    private int offsetASH1;
+    private final int offsetASH1;
 
     /**
      * Biotype offset relative to the CB biotype for neutral aspartic acid protonated on OD2 (ASH2).
      * <p>
      * This is set to negative -1 for the OD1 hydrogen.
      */
-    private int offsetASH2;
+    private final int offsetASH2;
 
     public int getOffset(AspStates state) {
       if (state == AspStates.ASP) {
@@ -159,7 +155,7 @@
     /**
      * Biotype offset relative to the CB biotype for charged Glutamate (GLU).
      */
-    private int offsetGLU;
+    private final int offsetGLU;
 
     /**
      * Biotype offset relative to the CB biotype for neutral Glutamate acid protonated on OE1
@@ -167,7 +163,7 @@
      * <p>
      * This is set to negative -1 for the OE2 hydrogen.
      */
-    private int offsetGLH1;
+    private final int offsetGLH1;
 
     /**
      * Biotype offset relative to the CB biotype for neutral Glutamate acid protonated on OE2
@@ -175,7 +171,7 @@
      * <p>
      * This is set to negative -1 for the OE1 hydrogen.
      */
-    private int offsetGLH2;
+    private final int offsetGLH2;
 
     public int getOffset(GluStates state) {
       if (state == GluStates.GLU) {
@@ -217,12 +213,12 @@
     /**
      * Biotype offset relative to the CB biotype for LYS.
      */
-    private int offsetLYS;
+    private final int offsetLYS;
 
     /**
      * Biotype offset relative to the CB biotype for LYD.
      */
-    private int offsetLYD;
+    private final int offsetLYD;
 
     public int getOffsetLYS(LysStates state) {
       if (state == LysStates.LYS) {
@@ -269,7 +265,7 @@
     /**
      * Biotype offset relative to the CB biotype for charged histidine (HIS).
      */
-    private int offsetHIS;
+    private final int offsetHIS;
 
     /**
      * Biotype offset relative to the CB biotype for neutral histidine protonated on the delta
@@ -277,7 +273,7 @@
      * <p>
      * This is set to negative -1 for the epsilon hydrogen.
      */
-    private int offsetHID;
+    private final int offsetHID;
 
     /**
      * Biotype offset relative to the CB biotype for neutral histidine protonated the epsilon
@@ -285,7 +281,7 @@
      * <p>
      * This is set to negative -1 for the delta hydrogen.
      */
-    private int offsetHIE;
+    private final int offsetHIE;
 
     public int getOffsetHIS(HisStates state) {
       if (state == HisStates.HIS) {
@@ -353,7 +349,7 @@
 
   private final ForceField forceField;
 
-  private HashMap<AminoAcid3, Double> rotamerPhBiasMap = new HashMap<>();
+  private final HashMap<AminoAcid3, Double> rotamerPhBiasMap = new HashMap<>();
 
   public TitrationUtils(ForceField forceField) {
     this.forceField = forceField;
@@ -829,31 +825,18 @@
     }
   }
 
-
-<<<<<<< HEAD
-  public void setRotamerPhBias(double temperature, double pH){
-    /*
-     * Set ASH pH bias as sum of Fmod and acidostat energy
-     */
-      rotamerPhBiasMap.put(AminoAcid3.ASH, 0.0);
-=======
   public void setRotamerPhBias(double temperature, double pH) {
     /*
      * Set ASH pH bias as sum of Fmod and acidostat energy
      */
     rotamerPhBiasMap.put(AminoAcid3.ASH, 0.0);
->>>>>>> 7b6497e2
 
     /*
      * Set ASP pH bias as sum of Fmod and acidostat energy
      */
     double acidostat = LOG10 * Constants.R * temperature * (Titration.ASHtoASP.pKa - pH);
     double fMod = Titration.ASHtoASP.refEnergy;
-<<<<<<< HEAD
-    rotamerPhBiasMap.put(AminoAcid3.ASP, acidostat+fMod);
-=======
     rotamerPhBiasMap.put(AminoAcid3.ASP, acidostat - fMod);
->>>>>>> 7b6497e2
 
     /*
      * Set ASH pH bias as sum of Fmod and acidostat energy
@@ -865,11 +848,7 @@
      */
     acidostat = LOG10 * Constants.R * temperature * (Titration.GLHtoGLU.pKa - pH);
     fMod = Titration.GLHtoGLU.refEnergy;
-<<<<<<< HEAD
-    rotamerPhBiasMap.put(AminoAcid3.GLU, acidostat+fMod);
-=======
     rotamerPhBiasMap.put(AminoAcid3.GLU, acidostat - fMod);
->>>>>>> 7b6497e2
 
     /*
      * Set LYS pH bias as sum of Fmod and acidostat energy
@@ -881,11 +860,7 @@
      */
     acidostat = LOG10 * Constants.R * temperature * (Titration.LYStoLYD.pKa - pH);
     fMod = Titration.LYStoLYD.refEnergy;
-<<<<<<< HEAD
-    rotamerPhBiasMap.put(AminoAcid3.LYD, acidostat+fMod);
-=======
     rotamerPhBiasMap.put(AminoAcid3.LYD, acidostat - fMod);
->>>>>>> 7b6497e2
 
     /*
      * Set HIS pH bias as sum of Fmod and acidostat energy
@@ -897,35 +872,33 @@
      */
     acidostat = LOG10 * Constants.R * temperature * (Titration.HIStoHID.pKa - pH);
     fMod = Titration.HIStoHID.refEnergy;
-<<<<<<< HEAD
-    rotamerPhBiasMap.put(AminoAcid3.HID, acidostat+fMod);
-=======
     rotamerPhBiasMap.put(AminoAcid3.HID, acidostat - fMod);
->>>>>>> 7b6497e2
 
     /*
      * Set HIE pH bias as sum of Fmod and acidostat energy
      */
     acidostat = LOG10 * Constants.R * temperature * (Titration.HIStoHIE.pKa - pH);
     fMod = Titration.HIStoHIE.refEnergy;
-<<<<<<< HEAD
-    rotamerPhBiasMap.put(AminoAcid3.HIE, acidostat+fMod);
-  }
-
-  public double getRotamerPhBias(AminoAcid3 AA3){
+    rotamerPhBiasMap.put(AminoAcid3.HIE, acidostat - fMod);
+  }
+
+  public double getRotamerPhBias(AminoAcid3 AA3) {
     return rotamerPhBiasMap.getOrDefault(AA3, 0.0);
+  }
+
+  public double getTotalRotamerPhBias(Rotamer[] rotamers) {
+    double total = 0.0;
+    for (Rotamer r : rotamers) {
+      if (r.isTitrating) {
+        total += getRotamerPhBias(r.aminoAcid3);
+      }
+    }
+    return total;
   }
 
   /**
    * Amino acid protonation reactions. Constructors below specify intrinsic pKa and reference free
    * energy of protonation, obtained via (OST) metadynamics on capped monomers.
-   * pKa values from
-   * Nozaki, Yasuhiko, and Charles Tanford. "[84] Examination of titration behavior."
-   * Methods in enzymology. Vol. 11. Academic Press, 1967. 715-734.
-   *
-   * HIS to HID/HIE pKa values from
-   * Bashford, Donald, et al. "Electrostatic calculations of side-chain pKa values in myoglobin and comparison with NMR data for histidines."
-   * Biochemistry 32.31 (1993): 8045-8056.
    */
   public enum Titration {
     //ctoC(8.18, 60.168, 0.0, AminoAcidUtils.AminoAcid3.CYD, AminoAcidUtils.AminoAcid3.CYS),
@@ -940,40 +913,6 @@
     HIDtoHIE(0.00, -4.00, 0.0, AminoAcid3.HID, AminoAcid3.HIE);
     //TerminalNH3toNH2(8.23, 0.0, 00.00, AminoAcidUtils.AminoAcid3.UNK, AminoAcidUtils.AminoAcid3.UNK),
     //TerminalCOOHtoCOO(3.55, 0.0, 00.00, AminoAcidUtils.AminoAcid3.UNK, AminoAcidUtils.AminoAcid3.UNK);
-=======
-    rotamerPhBiasMap.put(AminoAcid3.HIE, acidostat - fMod);
-  }
-
-  public double getRotamerPhBias(AminoAcid3 AA3) {
-    return rotamerPhBiasMap.getOrDefault(AA3, 0.0);
-  }
-
-  public double getTotalRotamerPhBias(Rotamer[] rotamers) {
-    double total = 0.0;
-    for (Rotamer r : rotamers) {
-      if (r.isTitrating) {
-        total += getRotamerPhBias(r.aminoAcid3);
-      }
-    }
-    return total;
-  }
-
-  /**
-   * Amino acid protonation reactions. Constructors below specify intrinsic pKa and reference free
-   * energy of protonation, obtained via (OST) metadynamics on capped monomers.
-   */
-  public enum Titration {
-    //ctoC(8.18, 60.168, 0.0, AminoAcidUtils.AminoAcid3.CYD, AminoAcidUtils.AminoAcid3.CYS),
-    ASHtoASP(3.90, -53.188, 0.0, AminoAcidUtils.AminoAcid3.ASH, AminoAcidUtils.AminoAcid3.ASP),
-    GLHtoGLU(4.25, -59.390, 0.0, AminoAcidUtils.AminoAcid3.GLH, AminoAcidUtils.AminoAcid3.GLU),
-    LYStoLYD(10.53, 53.390, 0.0, AminoAcidUtils.AminoAcid3.LYS, AminoAcidUtils.AminoAcid3.LYD),
-    //TYRtoTYD(10.07, 34.961, 0.0, AminoAcidUtils.AminoAcid3.TYR, AminoAcidUtils.AminoAcid3.TYD),
-    HIStoHID(6.00, 42.923, 0.0, AminoAcidUtils.AminoAcid3.HIS, AminoAcidUtils.AminoAcid3.HID),
-    HIStoHIE(6.00, 42.923, 0.0, AminoAcidUtils.AminoAcid3.HIS, AminoAcidUtils.AminoAcid3.HIE);
-
-    // TerminalNH3toNH2(8.23, 0.0, 00.00, AminoAcidUtils.AminoAcid3.UNK, AminoAcidUtils.AminoAcid3.UNK),
-    // TerminalCOOHtoCOO(3.55, 0.0, 00.00, AminoAcidUtils.AminoAcid3.UNK, AminoAcidUtils.AminoAcid3.UNK);
->>>>>>> 7b6497e2
 
     public final double pKa;
     public final double refEnergy;
@@ -982,13 +921,8 @@
     public final AminoAcid3 deprotForm;
 
     /** Invoked by Enum; use the factory method to obtain instances. */
-<<<<<<< HEAD
     Titration(double pKa, double refEnergy, double lambdaIntercept, AminoAcid3 protForm, AminoAcid3 deprotForm)
     {
-=======
-    Titration(double pKa, double refEnergy, double lambdaIntercept, AminoAcid3 protForm,
-        AminoAcid3 deprotForm) {
->>>>>>> 7b6497e2
       this.pKa = pKa;
       this.refEnergy = refEnergy;
       this.lambdaIntercept = lambdaIntercept;
