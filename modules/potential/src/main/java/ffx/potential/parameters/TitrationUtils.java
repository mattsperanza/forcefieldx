--- conflicted
+++ resolved
@@ -1898,11 +1898,8 @@
     public final AminoAcid3 deprotForm;
 
     /** Invoked by Enum; use the factory method to obtain instances. */
-<<<<<<< HEAD
-=======
-
-
->>>>>>> 32850abb
+
+
     Titration(double pKa, double freeEnergyDiff,double freeEnergyDiff2, double freeEnergyDiffGK,
               double freeEnergyDiffGK2, double cubic, double quadratic, double linear, double offset,
               AminoAcid3 protForm, AminoAcid3 deprotForm) {
