/**
 * Title: Force Field X.
 *
 * Description: Force Field X - Software for Molecular Biophysics.
 *
 * Copyright: Copyright (c) Michael J. Schnieders 2001-2015.
 *
 * This file is part of Force Field X.
 *
 * Force Field X is free software; you can redistribute it and/or modify it
 * under the terms of the GNU General Public License version 3 as published by
 * the Free Software Foundation.
 *
 * Force Field X is distributed in the hope that it will be useful, but WITHOUT
 * ANY WARRANTY; without even the implied warranty of MERCHANTABILITY or FITNESS
 * FOR A PARTICULAR PURPOSE. See the GNU General Public License for more
 * details.
 *
 * You should have received a copy of the GNU General Public License along with
 * Force Field X; if not, write to the Free Software Foundation, Inc., 59 Temple
 * Place, Suite 330, Boston, MA 02111-1307 USA
 *
 * Linking this library statically or dynamically with other modules is making a
 * combined work based on this library. Thus, the terms and conditions of the
 * GNU General Public License cover the whole combination.
 *
 * As a special exception, the copyright holders of this library give you
 * permission to link this library with independent modules to produce an
 * executable, regardless of the license terms of these independent modules, and
 * to copy and distribute the resulting executable under terms of your choice,
 * provided that you also meet, for each linked independent module, the terms
 * and conditions of the license of that module. An independent module is a
 * module which is not derived from or based on this library. If you modify this
 * library, you may extend this exception to your version of the library, but
 * you are not obligated to do so. If you do not wish to do so, delete this
 * exception statement from your version.
 */
package ffx.potential;

import java.util.ArrayList;
import java.util.Arrays;
import java.util.List;
import java.util.logging.Level;
import java.util.logging.Logger;

import static java.lang.String.format;
import static java.util.Arrays.fill;

import static org.apache.commons.math3.util.FastMath.max;
import static org.apache.commons.math3.util.FastMath.sqrt;

import edu.rit.pj.ParallelTeam;

import ffx.crystal.Crystal;
import ffx.crystal.ReplicatesCrystal;
import ffx.numerics.Potential;
import ffx.potential.bonded.Angle;
import ffx.potential.bonded.Atom;
import ffx.potential.bonded.Atom.Resolution;
import ffx.potential.bonded.Bond;
import ffx.potential.bonded.BondedTerm;
import ffx.potential.bonded.ImproperTorsion;
import ffx.potential.bonded.LambdaInterface;
import ffx.potential.bonded.MSNode;
import ffx.potential.bonded.Molecule;
import ffx.potential.bonded.MultiResidue;
import ffx.potential.bonded.OutOfPlaneBend;
import ffx.potential.bonded.PiOrbitalTorsion;
import ffx.potential.bonded.Polymer;
import ffx.potential.bonded.ROLS;
import ffx.potential.bonded.RelativeSolvation;
import ffx.potential.bonded.Residue;
import ffx.potential.bonded.RestraintBond;
import ffx.potential.bonded.StretchBend;
import ffx.potential.bonded.Torsion;
import ffx.potential.bonded.TorsionTorsion;
import ffx.potential.bonded.UreyBradley;
import ffx.potential.nonbonded.COMRestraint;
import ffx.potential.nonbonded.CoordRestraint;
import ffx.potential.nonbonded.NCSRestraint;
import ffx.potential.nonbonded.ParticleMeshEwald;
import ffx.potential.nonbonded.ParticleMeshEwald.ELEC_FORM;
import ffx.potential.nonbonded.VanDerWaals;
import ffx.potential.nonbonded.VanDerWaals.VDW_FORM;
import ffx.potential.parameters.BondType;
import ffx.potential.parameters.ForceField;
import ffx.potential.parameters.ForceField.ForceFieldBoolean;
import ffx.potential.parameters.ForceField.ForceFieldDouble;
import ffx.potential.parameters.ForceField.ForceFieldString;

/**
 * Compute the potential energy and derivatives of an AMOEBA system.
 *
 * @author Michael J. Schnieders
 *
 * @since 1.0
 */
public class ForceFieldEnergy implements Potential, LambdaInterface {

    private static final Logger logger = Logger.getLogger(ForceFieldEnergy.class.getName());
    private static final double toSeconds = 0.000000001;
    private final MolecularAssembly molecularAssembly;
    private Atom[] atoms;
    private Atom[] activeAtoms;
    private Crystal crystal;
    private final ParallelTeam parallelTeam;
    private Bond bonds[];
    private Angle angles[];
    private StretchBend stretchBends[];
    private UreyBradley ureyBradleys[];
    private OutOfPlaneBend outOfPlaneBends[];
    private Torsion torsions[];
    private PiOrbitalTorsion piOrbitalTorsions[];
    private TorsionTorsion torsionTorsions[];
    private ImproperTorsion improperTorsions[];
    private RestraintBond restraintBonds[];
    private RelativeSolvation relativeSolvation;
    private final VanDerWaals vanderWaals;
    private final ParticleMeshEwald particleMeshEwald;
    private final NCSRestraint ncsRestraint;
    private final CoordRestraint coordRestraint;
    private final COMRestraint comRestraint;
    private int nAtoms;
    private int nActive;
    private int nBonds;
    private int nAngles;
    private int nStretchBends;
    private int nUreyBradleys;
    private int nOutOfPlaneBends;
    private int nTorsions;
    private int nPiOrbitalTorsions;
    private int nTorsionTorsions;
    private int nImproperTorsions;
    private int nRestraintBonds;
    private int nVanDerWaalInteractions;
    private int nPermanentInteractions;
    private int nGKIteractions;
    private int nRelativeSolvations;
    private boolean bondTerm;
    private boolean angleTerm;
    private boolean stretchBendTerm;
    private boolean ureyBradleyTerm;
    private boolean outOfPlaneBendTerm;
    private boolean torsionTerm;
    private boolean piOrbitalTorsionTerm;
    private boolean torsionTorsionTerm;
    private boolean improperTorsionTerm;
    private boolean restraintBondTerm;
    private boolean vanderWaalsTerm;
    private boolean multipoleTerm;
    private boolean polarizationTerm;
    private boolean generalizedKirkwoodTerm;
    private boolean ncsTerm;
    private boolean restrainTerm;
    private boolean comTerm;
    private boolean lambdaBondedTerms = false;
    private boolean relativeSolvationTerm;
    private boolean rigidHydrogens = false;
    private double rigidScale = 1.0;
    private boolean bondTermOrig;
    private boolean angleTermOrig;
    private boolean stretchBendTermOrig;
    private boolean ureyBradleyTermOrig;
    private boolean outOfPlaneBendTermOrig;
    private boolean torsionTermOrig;
    private boolean piOrbitalTorsionTermOrig;
    private boolean torsionTorsionTermOrig;
    private boolean improperTorsionTermOrig;
    private boolean restraintBondTermOrig;
    private boolean vanderWaalsTermOrig;
    private boolean multipoleTermOrig;
    private boolean polarizationTermOrig;
    private boolean generalizedKirkwoodTermOrig;
    private boolean ncsTermOrig;
    private boolean restrainTermOrig;
    private boolean comTermOrig;
    private boolean relativeSolvationTermOrig;
    private double bondEnergy, bondRMSD;
    private double angleEnergy, angleRMSD;
    private double stretchBendEnergy;
    private double ureyBradleyEnergy;
    private double outOfPlaneBendEnergy;
    private double torsionEnergy;
    private double piOrbitalTorsionEnergy;
    private double torsionTorsionEnergy;
    private double improperTorsionEnergy;
    private double restraintBondEnergy;
    private double totalBondedEnergy;
    private double vanDerWaalsEnergy;
    private double permanentMultipoleEnergy;
    private double polarizationEnergy;
    private double totalElectrostaticEnergy;
    private double totalNonBondedEnergy;
    private double solvationEnergy;
    private double relativeSolvationEnergy;
    private double ncsEnergy;
    private double restrainEnergy;
    private double comRestraintEnergy;
    private double totalEnergy;
    private long bondTime, angleTime, stretchBendTime, ureyBradleyTime;
    private long outOfPlaneBendTime, torsionTime, piOrbitalTorsionTime, improperTorsionTime;
    private long torsionTorsionTime, vanDerWaalsTime, electrostaticTime;
    private long restraintBondTime, ncsTime, coordRestraintTime, comRestraintTime;
    private long totalTime;
    private double lambda = 1.0;
    private double[] optimizationScaling = null;
    private VARIABLE_TYPE[] variableTypes = null;
    private double xyz[] = null;

    private Resolution resolution = Resolution.AMOEBA;

    /**
     * <p>
     * Constructor for ForceFieldEnergy.</p>
     *
     * @param molecularAssembly a {@link ffx.potential.MolecularAssembly}
     * object.
     */
    public ForceFieldEnergy(MolecularAssembly molecularAssembly) {
        // Get a reference to the sorted atom array.
        this.molecularAssembly = molecularAssembly;
        atoms = molecularAssembly.getAtomArray();
        xyz = new double[nAtoms * 3];
        nAtoms = atoms.length;

        // Check that atom ordering is correct and count the number of active atoms.
        nActive = 0;
        for (int i = 0; i < nAtoms; i++) {
            int index = atoms[i].xyzIndex - 1;
            assert (i == index);
            if (atoms[i].isActive()) {
                nActive++;
            }
        }

        activeAtoms = new Atom[nActive];
        // Load an array with active atoms.
        int index = 0;
        for (int i = 0; i < nAtoms; i++) {
            Atom a = atoms[i];
            if (a.isActive()) {
                activeAtoms[index++] = a;
            }
        }

        // Enforce that the number of threads be less than or equal to the number of atoms.
        int nThreads = ParallelTeam.getDefaultThreadCount();
        nThreads = nActive < nThreads ? nActive : nThreads;
        parallelTeam = new ParallelTeam(nThreads);

        ForceField forceField = molecularAssembly.getForceField();
        String name = forceField.toString().toUpperCase();

        logger.info(format(" Constructing Force Field %s", name));
        logger.info(format("\n SMP threads:                        %10d", nThreads));

        bondTerm = forceField.getBoolean(ForceFieldBoolean.BONDTERM, true);
        angleTerm = forceField.getBoolean(ForceFieldBoolean.ANGLETERM, true);
        stretchBendTerm = forceField.getBoolean(ForceFieldBoolean.STRBNDTERM, true);
        ureyBradleyTerm = forceField.getBoolean(ForceFieldBoolean.UREYTERM, true);
        outOfPlaneBendTerm = forceField.getBoolean(ForceFieldBoolean.OPBENDTERM, true);
        torsionTerm = forceField.getBoolean(ForceFieldBoolean.TORSIONTERM, true);
        piOrbitalTorsionTerm = forceField.getBoolean(ForceFieldBoolean.PITORSTERM, true);
        torsionTorsionTerm = forceField.getBoolean(ForceFieldBoolean.TORTORTERM, true);
        improperTorsionTerm = forceField.getBoolean(ForceFieldBoolean.IMPROPERTERM, true);
        vanderWaalsTerm = forceField.getBoolean(ForceFieldBoolean.VDWTERM, true);
        if (vanderWaalsTerm) {
            multipoleTerm = forceField.getBoolean(ForceFieldBoolean.MPOLETERM, true);
            if (multipoleTerm) {
                polarizationTerm = forceField.getBoolean(ForceFieldBoolean.POLARIZETERM, true);
                generalizedKirkwoodTerm = forceField.getBoolean(ForceFieldBoolean.GKTERM, false);
            } else {
                /**
                 * If multipole electrostatics is turned off, turn off all
                 * electrostatics.
                 */
                polarizationTerm = false;
                generalizedKirkwoodTerm = false;
            }
        } else {
            /**
             * If van der Waals is turned off, turn off all non-bonded terms.
             */
            multipoleTerm = false;
            polarizationTerm = false;
            generalizedKirkwoodTerm = false;
        }
        restraintBondTerm = false;
        restrainTerm = forceField.getBoolean(ForceFieldBoolean.RESTRAINTERM, false);
        comTerm = forceField.getBoolean(ForceFieldBoolean.COMRESTRAINTERM, false);

        // For RESPA
        bondTermOrig = bondTerm;
        angleTermOrig = angleTerm;
        stretchBendTermOrig = stretchBendTerm;
        ureyBradleyTermOrig = ureyBradleyTerm;
        outOfPlaneBendTermOrig = outOfPlaneBendTerm;
        torsionTermOrig = torsionTerm;
        piOrbitalTorsionTermOrig = piOrbitalTorsionTerm;
        torsionTorsionTermOrig = torsionTorsionTerm;
        restraintBondTermOrig = restraintBondTerm;
        vanderWaalsTermOrig = vanderWaalsTerm;
        multipoleTermOrig = multipoleTerm;
        polarizationTermOrig = polarizationTerm;
        generalizedKirkwoodTermOrig = generalizedKirkwoodTerm;
        ncsTermOrig = ncsTerm;
        restrainTermOrig = restrainTerm;
        comTermOrig = comTerm;

        // Define the cutoff lengths.
        double vdwOff = forceField.getDouble(ForceFieldDouble.VDW_CUTOFF, 9.0);
        double ewaldOff = forceField.getDouble(ForceFieldDouble.EWALD_CUTOFF, 7.0);
        double buff = 2.0;
        double cutOff2 = 2.0 * (max(vdwOff, ewaldOff) + buff);

        // Determine the unit cell dimensions and Spacegroup
        String spacegroup;
        double a, b, c, alpha, beta, gamma;
        boolean aperiodic;
        try {
            a = forceField.getDouble(ForceFieldDouble.A_AXIS);
            aperiodic = false;
            b = forceField.getDouble(ForceFieldDouble.B_AXIS, a);
            c = forceField.getDouble(ForceFieldDouble.C_AXIS, a);
            alpha = forceField.getDouble(ForceFieldDouble.ALPHA, 90.0);
            beta = forceField.getDouble(ForceFieldDouble.BETA, 90.0);
            gamma = forceField.getDouble(ForceFieldDouble.GAMMA, 90.0);
            spacegroup = forceField.getString(ForceFieldString.SPACEGROUP, "P 1");
        } catch (Exception e) {
            logger.info(" The system will be treated as aperiodic.");
            aperiodic = true;

            double maxr = 10.0;
            for (int i = 0; i < nAtoms - 1; i++) {
                Atom ai = atoms[i];
                for (int j = 1; j < nAtoms; j++) {
                    Atom aj = atoms[j];
                    double dx = ai.getX() - aj.getX();
                    double dy = ai.getY() - aj.getY();
                    double dz = ai.getZ() - aj.getZ();
                    double r = sqrt(dx * dx + dy * dy + dz * dz);
                    maxr = max(r, maxr);
                }
            }

            /**
             * Turn off reciprocal space calculations.
             */
            forceField.addForceFieldDouble(ForceFieldDouble.EWALD_ALPHA, 0.0);

            // Specify some dummy values for the crystal.
            spacegroup = "P1";
            a = 2.0 * maxr;
            b = 2.0 * maxr;
            c = 2.0 * maxr;
            alpha = 90.0;
            beta = 90.0;
            gamma = 90.0;
        }
        Crystal unitCell = new Crystal(a, b, c, alpha, beta, gamma, spacegroup);
        unitCell.setAperiodic(aperiodic);

        /**
         * If necessary, create a ReplicatesCrystal.
         */
        if (!aperiodic) {
            this.crystal = ReplicatesCrystal.replicatesCrystalFactory(unitCell, cutOff2);
            logger.info(crystal.toString());
        } else {
            this.crystal = unitCell;
        }

        if (!unitCell.aperiodic() && unitCell.spaceGroup.number == 1) {
            ncsTerm = forceField.getBoolean(ForceFieldBoolean.NCSTERM, false);
            ncsTermOrig = ncsTerm;
        } else {
            ncsTerm = false;
            ncsTermOrig = false;
        }

        rigidHydrogens = forceField.getBoolean(ForceFieldBoolean.RIGID_HYDROGENS, false);
        rigidScale = forceField.getDouble(ForceFieldDouble.RIGID_SCALE, 10.0);

        String relSolvationType = forceField.getString(ForceFieldString.RELATIVE_SOLVATION, "NONE").toUpperCase();
        relativeSolvationTerm = true;
        nRelativeSolvations = 0;
        switch (relSolvationType) {
            case "AUTO":
                if (generalizedKirkwoodTerm) {
                    if (name.toUpperCase().contains("OPLS")) {
                        relativeSolvation = new RelativeSolvation(RelativeSolvation.SolvationLibrary.MACCALLUM_TIP4P);
                        // Change when we have good Generalized Born numbers of our own for OPLS.
                    } else {
                        relativeSolvation = new RelativeSolvation(RelativeSolvation.SolvationLibrary.GK);
                    }
                } else {
                    relativeSolvationTerm = false;
                    relativeSolvation = null;
                }
                break;
            case "GK":
                relativeSolvation = new RelativeSolvation(RelativeSolvation.SolvationLibrary.GK);
                break;
            case "EXPLICIT":
                relativeSolvation = new RelativeSolvation(RelativeSolvation.SolvationLibrary.EXPLICIT);
                break;
            case "WOLFENDEN":
                relativeSolvation = new RelativeSolvation(RelativeSolvation.SolvationLibrary.WOLFENDEN);
                break;
            case "CABANI":
                relativeSolvation = new RelativeSolvation(RelativeSolvation.SolvationLibrary.CABANI);
                break;
            case "MACCALLUM_SPC":
                relativeSolvation = new RelativeSolvation(RelativeSolvation.SolvationLibrary.MACCALLUM_SPC);
                break;
            case "MACCALLUM_TIP4P":
                relativeSolvation = new RelativeSolvation(RelativeSolvation.SolvationLibrary.MACCALLUM_TIP4P);
                break;
            case "NONE":
            default:
                relativeSolvationTerm = false;
                relativeSolvation = null;
                break;
        }
        relativeSolvationTermOrig = relativeSolvationTerm;

        if (rigidScale <= 1.0) {
            rigidScale = 1.0;
        }

        logger.info("\n Bonded Terms");
        if (rigidHydrogens && rigidScale > 1.0) {
            logger.info(format("  Rigid hydrogens:                   %10.2f", rigidScale));
        }

        // Collect, count, pack and sort bonds.
        if (bondTerm) {
            ArrayList<ROLS> bond = molecularAssembly.getBondList();
            nBonds = bond.size();
            bonds = bond.toArray(new Bond[nBonds]);
            Arrays.sort(bonds);
            if (nBonds > 0) {
                logger.info(format("  Bonds:                             %10d", nBonds));
            }
        } else {
            nBonds = 0;
            bonds = null;
        }

        // Collect, count, pack and sort angles.
        if (angleTerm) {
            ArrayList<ROLS> angle = molecularAssembly.getAngleList();
            nAngles = angle.size();
            angles = angle.toArray(new Angle[nAngles]);
            Arrays.sort(angles);
            if (nAngles > 0) {
                logger.info(format("  Angles:                            %10d", nAngles));
            }
        } else {
            nAngles = 0;
            angles = null;
        }

        // Collect, count, pack and sort stretch-bends.
        if (stretchBendTerm) {
            ArrayList<ROLS> stretchBend = molecularAssembly.getStretchBendList();
            nStretchBends = stretchBend.size();
            stretchBends = stretchBend.toArray(new StretchBend[nStretchBends]);
            Arrays.sort(stretchBends);
            if (nStretchBends > 0) {
                logger.info(format("  Stretch-Bends:                     %10d", nStretchBends));
            }
        } else {
            nStretchBends = 0;
            stretchBends = null;
        }

        // Collect, count, pack and sort Urey-Bradleys.
        if (ureyBradleyTerm) {
            ArrayList<ROLS> ureyBradley = molecularAssembly.getUreyBradleyList();
            nUreyBradleys = ureyBradley.size();
            ureyBradleys = ureyBradley.toArray(new UreyBradley[nUreyBradleys]);
            Arrays.sort(ureyBradleys);
            if (nUreyBradleys > 0) {
                logger.info(format("  Urey-Bradleys:                     %10d", nUreyBradleys));
            }
        } else {
            nUreyBradleys = 0;
            ureyBradleys = null;
        }

        /**
         * Set a multiplier on the force constants of bonded terms containing
         * hydrogens.
         */
        if (rigidHydrogens) {
            if (bonds != null) {
                for (Bond bond : bonds) {
                    if (bond.containsHydrogen()) {
                        bond.setRigidScale(rigidScale);
                    }
                }
            }
            if (angles != null) {
                for (Angle angle : angles) {
                    if (angle.containsHydrogen()) {
                        angle.setRigidScale(rigidScale);
                    }
                }
            }
            if (stretchBends != null) {
                for (StretchBend stretchBend : stretchBends) {
                    if (stretchBend.containsHydrogen()) {
                        stretchBend.setRigidScale(rigidScale);
                    }
                }
            }
            if (ureyBradleys != null) {
                for (UreyBradley ureyBradley : ureyBradleys) {
                    if (ureyBradley.containsHydrogen()) {
                        ureyBradley.setRigidScale(rigidScale);
                    }
                }
            }
        }

        // Collect, count, pack and sort out-of-plane bends.
        if (outOfPlaneBendTerm) {
            ArrayList<ROLS> outOfPlaneBend = molecularAssembly.getOutOfPlaneBendList();
            nOutOfPlaneBends = outOfPlaneBend.size();
            outOfPlaneBends = outOfPlaneBend.toArray(new OutOfPlaneBend[nOutOfPlaneBends]);
            Arrays.sort(outOfPlaneBends);
            if (nOutOfPlaneBends > 0) {
                logger.info(format("  Out-of-Plane Bends:                %10d", nOutOfPlaneBends));
            }
        } else {
            nOutOfPlaneBends = 0;
            outOfPlaneBends = null;
        }

        // Collect, count, pack and sort torsions.
        if (torsionTerm) {
            ArrayList<ROLS> torsion = molecularAssembly.getTorsionList();
            nTorsions = torsion.size();
            torsions = torsion.toArray(new Torsion[nTorsions]);
            if (nTorsions > 0) {
                logger.info(format("  Torsions:                          %10d", nTorsions));
            }
        } else {
            nTorsions = 0;
            torsions = null;
        }

        // Collect, count, pack and sort pi-orbital torsions.
        if (piOrbitalTorsionTerm) {
            ArrayList<ROLS> piOrbitalTorsion = molecularAssembly.getPiOrbitalTorsionList();
            nPiOrbitalTorsions = piOrbitalTorsion.size();
            piOrbitalTorsions = piOrbitalTorsion.toArray(new PiOrbitalTorsion[nPiOrbitalTorsions]);
            if (nPiOrbitalTorsions > 0) {
                logger.info(format("  Pi-Orbital Torsions:               %10d", nPiOrbitalTorsions));
            }
        } else {
            nPiOrbitalTorsions = 0;
            piOrbitalTorsions = null;
        }

        // Collect, count, pack and sort torsion-torsions.
        if (torsionTorsionTerm) {
            ArrayList<ROLS> torsionTorsion = molecularAssembly.getTorsionTorsionList();
            nTorsionTorsions = torsionTorsion.size();
            torsionTorsions = torsionTorsion.toArray(new TorsionTorsion[nTorsionTorsions]);
            if (nTorsionTorsions > 0) {
                logger.info(format("  Torsion-Torsions:                  %10d", nTorsionTorsions));
            }
        } else {
            nTorsionTorsions = 0;
            torsionTorsions = null;
        }

        // Collect, count, pack and sort improper torsions.
        if (improperTorsionTerm) {
            ArrayList<ROLS> improperTorsion = molecularAssembly.getImproperTorsionList();
            nImproperTorsions = improperTorsion.size();
            improperTorsions = improperTorsion.toArray(new ImproperTorsion[nImproperTorsions]);
            if (nImproperTorsions > 0) {
                logger.info(format("  Improper Torsions:                 %10d", nImproperTorsions));
            }
        } else {
            nImproperTorsions = 0;
            improperTorsions = null;
        }

        logger.info("\n Non-Bonded Terms");

        int molecule[] = molecularAssembly.getMoleculeNumbers();
        if (vanderWaalsTerm) {
            if (name.contains("OPLS")) {
                vanderWaals = new VanDerWaals(atoms, molecule, crystal, forceField,
                        parallelTeam, VDW_FORM.LENNARD_JONES_6_12);
            } else {
                vanderWaals = new VanDerWaals(atoms, molecule, crystal, forceField,
                        parallelTeam, VDW_FORM.BUFFERED_14_7);
            }
        } else {
            vanderWaals = null;
        }

        if (multipoleTerm) {
            if (name.contains("OPLS")) {
                particleMeshEwald = new ParticleMeshEwald(atoms, molecule, forceField, crystal,
                        vanderWaals.getNeighborList(), ELEC_FORM.FIXED_CHARGE, parallelTeam);
            } else {
                particleMeshEwald = new ParticleMeshEwald(atoms, molecule, forceField, crystal,
                        vanderWaals.getNeighborList(), ELEC_FORM.PAM, parallelTeam);
            }
        } else {
            particleMeshEwald = null;
        }

        if (ncsTerm) {
            String sg = forceField.getString(ForceFieldString.NCSGROUP, "P 1");
            Crystal ncsCrystal = new Crystal(a, b, c, alpha, beta, gamma, sg);
            ncsRestraint = new NCSRestraint(atoms, forceField, ncsCrystal);
        } else {
            ncsRestraint = null;
        }

        if (restrainTerm) {
            this.coordRestraint = new CoordRestraint(atoms, forceField);
        } else {
            coordRestraint = null;
        }

        if (comTerm) {
            Polymer polymers[] = molecularAssembly.getPolymers();
            List<Molecule> molecules = molecularAssembly.getMolecules();
            List<MSNode> waters = molecularAssembly.getWaters();
            List<MSNode> ions = molecularAssembly.getIons();
            comRestraint = new COMRestraint(atoms, polymers, molecules, waters, ions, forceField);
        } else {
            comRestraint = null;
        }

        molecularAssembly.setPotential(this);
    }

    public void setResolution(Resolution resolution) {
        this.resolution = resolution;

        if (vanderWaals != null) {
            vanderWaals.setResolution(resolution);
        }

        if (resolution == Resolution.FIXEDCHARGE) {
            multipoleTerm = false;
            polarizationTerm = false;
            generalizedKirkwoodTerm = false;
        }

    }

    private boolean keep(BondedTerm term) {
        switch (resolution) {
            case AMOEBA:
                return term.isResolution(Resolution.AMOEBA);
            case FIXEDCHARGE:
                return term.containsResolution(Resolution.FIXEDCHARGE);
            default:
                return true;
        }
    }

    @Override
    public void reInit() {
        
        atoms = molecularAssembly.getAtomArray();
        nAtoms = atoms.length;

        if (xyz.length < 3 * nAtoms) {
            xyz = new double[nAtoms * 3];
        }

        // Check that atom ordering is correct and count number of Active atoms.
        nActive = 0;
        for (int i = 0; i < nAtoms; i++) {
            Atom atom = atoms[i];
            int index = atom.xyzIndex - 1;
            assert (i == index);
            atom.setXYZIndex(i + 1);
            if (atom.isActive()) {
                nActive++;
            }
        }

        // Lengthen the activeAtom array if necessary, then load it.
        if (activeAtoms.length < nActive) {
            activeAtoms = new Atom[nActive];
        }
        int index = 0;
        for (int i = 0; i < nAtoms; i++) {
            Atom atom = atoms[i];
            if (atom.isActive()) {
                activeAtoms[index++] = atom;
            }
        }

        // Collect, count, pack and sort bonds.
        if (bondTerm) {
            ArrayList<ROLS> bond = molecularAssembly.getBondList();
            nBonds = 0;
            for (ROLS r : bond) {
                if (keep((Bond) r)) {
                    nBonds++;
                }
            }
            if (nBonds > bonds.length) {
                bonds = new Bond[nBonds];
            }
            Arrays.fill(bonds, null);
            nBonds = 0;
            for (ROLS r : bond) {
                if (keep((Bond) r)) {
                    bonds[nBonds++] = (Bond) r;
                }
            }
            Arrays.sort(bonds, 0, nBonds);
            if (nBonds > 0 && logger.isLoggable(Level.FINE)) {
                logger.finest(format("  Bonds:                             %10d", nBonds));
            }
        } else {
            nBonds = 0;
            bonds = null;
        }

        // Collect, count, pack and sort angles.
        if (angleTerm) {
            ArrayList<ROLS> angle = molecularAssembly.getAngleList();
            nAngles = 0;
            for (ROLS r : angle) {
                if (keep((Angle) r)) {
                    nAngles++;
                }
            }
            if (nAngles > angles.length) {
                angles = new Angle[nAngles];
            }
            Arrays.fill(angles, null);
            nAngles = 0;
            for (ROLS r : angle) {
                if (keep((Angle) r)) {
                    angles[nAngles++] = (Angle) r;
                }
            }

            Arrays.sort(angles, 0, nAngles);
            if (nAngles > 0 && logger.isLoggable(Level.FINE)) {
                logger.finest(format("  Angles:                            %10d", nAngles));
            }
        } else {
            nAngles = 0;
            angles = null;
        }

        // Collect, count, pack and sort stretch-bends.
        if (stretchBendTerm) {
            ArrayList<ROLS> stretchBend = molecularAssembly.getStretchBendList();
            nStretchBends = 0;
            for (ROLS r : stretchBend) {
                if (keep((StretchBend) r)) {
                    nStretchBends++;
                }
            }
            if (nStretchBends > stretchBends.length) {
                stretchBends = new StretchBend[nStretchBends];
            }
            Arrays.fill(stretchBends, null);
            nStretchBends = 0;
            for (ROLS r : stretchBend) {
                if (keep((StretchBend) r)) {
                    stretchBends[nStretchBends++] = (StretchBend) r;
                }
            }
            Arrays.sort(stretchBends, 0, nStretchBends);
            if (nStretchBends > 0 && logger.isLoggable(Level.FINE)) {
                logger.finest(format("  Stretch-Bends:                     %10d", nStretchBends));
            }
        } else {
            nStretchBends = 0;
            stretchBends = null;
        }

        // Collect, count, pack and sort Urey-Bradleys.
        if (ureyBradleyTerm) {
            ArrayList<ROLS> ureyBradley = molecularAssembly.getUreyBradleyList();
            nUreyBradleys = 0;
            for (ROLS r : ureyBradley) {
                if (keep((UreyBradley) r)) {
                    nUreyBradleys++;
                }
            }
            if (nUreyBradleys > ureyBradleys.length) {
                ureyBradleys = new UreyBradley[nUreyBradleys];
            }
            fill(ureyBradleys, null);
            nUreyBradleys = 0;
            for (ROLS r : ureyBradley) {
                if (keep((UreyBradley) r)) {
                    ureyBradleys[nUreyBradleys++] = (UreyBradley) r;
                }
            }
            Arrays.sort(ureyBradleys, 0, nUreyBradleys);
            if (nUreyBradleys > 0 && logger.isLoggable(Level.FINE)) {
                logger.finest(format("  Urey-Bradleys:                     %10d", nUreyBradleys));
            }
        } else {
            nUreyBradleys = 0;
            ureyBradleys = null;
        }

        /**
         * Set a multiplier on the force constants of bonded terms containing
         * hydrogens.
         */
        if (rigidHydrogens) {
            if (bonds != null) {
                for (Bond bond : bonds) {
                    if (bond.containsHydrogen()) {
                        bond.setRigidScale(rigidScale);
                    }
                }
            }
            if (angles != null) {
                for (Angle angle : angles) {
                    if (angle.containsHydrogen()) {
                        angle.setRigidScale(rigidScale);
                    }
                }
            }
            if (stretchBends != null) {
                for (StretchBend stretchBend : stretchBends) {
                    if (stretchBend.containsHydrogen()) {
                        stretchBend.setRigidScale(rigidScale);
                    }
                }
            }
            if (ureyBradleys != null) {
                for (UreyBradley ureyBradley : ureyBradleys) {
                    if (ureyBradley.containsHydrogen()) {
                        ureyBradley.setRigidScale(rigidScale);
                    }
                }
            }
        }

        // Collect, count, pack and sort out-of-plane bends.
        if (outOfPlaneBendTerm) {
            ArrayList<ROLS> outOfPlaneBend = molecularAssembly.getOutOfPlaneBendList();
            nOutOfPlaneBends = 0;
            for (ROLS r : outOfPlaneBend) {
                if (keep((OutOfPlaneBend) r)) {
                    nOutOfPlaneBends++;
                }
            }
            if (nOutOfPlaneBends > outOfPlaneBends.length) {
                outOfPlaneBends = new OutOfPlaneBend[nOutOfPlaneBends];
            }
            fill(outOfPlaneBends, null);
            nOutOfPlaneBends = 0;
            for (ROLS r : outOfPlaneBend) {
                if (keep((OutOfPlaneBend) r)) {
                    outOfPlaneBends[nOutOfPlaneBends++] = (OutOfPlaneBend) r;
                }
            }
            Arrays.sort(outOfPlaneBends, 0, nOutOfPlaneBends);
            if (nOutOfPlaneBends > 0 && logger.isLoggable(Level.FINE)) {
                logger.finest(format("  Out-of-Plane Bends:                %10d", nOutOfPlaneBends));
            }
        } else {
            nOutOfPlaneBends = 0;
            outOfPlaneBends = null;
        }

        // Collect, count, pack and sort torsions.
        if (torsionTerm) {
            ArrayList<ROLS> torsion = molecularAssembly.getTorsionList();
            nTorsions = 0;
            for (ROLS r : torsion) {
                if (keep((Torsion) r)) {
                    nTorsions++;
                }
            }
            if (nTorsions >= torsions.length) {
                torsions = new Torsion[nTorsions];
            }
            fill(torsions, null);
            nTorsions = 0;
            for (ROLS r : torsion) {
                if (keep((Torsion) r)) {
                    torsions[nTorsions++] = (Torsion) r;
                }
            }
            // Arrays.sort(torsions);
            if (nTorsions > 0 && logger.isLoggable(Level.FINE)) {
                logger.finest(format("  Torsions:                          %10d", nTorsions));
            }
        } else {
            nTorsions = 0;
            torsions = null;
        }

        // Collect, count, pack and sort pi-orbital torsions.
        if (piOrbitalTorsionTerm) {
            ArrayList<ROLS> piOrbitalTorsion = molecularAssembly.getPiOrbitalTorsionList();
            nPiOrbitalTorsions = 0;
            for (ROLS r : piOrbitalTorsion) {
                if (keep((PiOrbitalTorsion) r)) {
                    nPiOrbitalTorsions++;
                }
            }
            if (nPiOrbitalTorsions >= piOrbitalTorsions.length) {
                piOrbitalTorsions = new PiOrbitalTorsion[nPiOrbitalTorsions];
            }
            fill(piOrbitalTorsions, null);
            nPiOrbitalTorsions = 0;
            for (ROLS r : piOrbitalTorsion) {
                if (keep((PiOrbitalTorsion) r)) {
                    piOrbitalTorsions[nPiOrbitalTorsions++] = (PiOrbitalTorsion) r;
                }
            }
            if (nPiOrbitalTorsions > 0 && logger.isLoggable(Level.FINE)) {
                logger.finest(format("  Pi-Orbital Torsions:               %10d", nPiOrbitalTorsions));
            }
        } else {
            nPiOrbitalTorsions = 0;
            piOrbitalTorsions = null;
        }

        // Collect, count, pack and sort torsion-torsions.
        if (torsionTorsionTerm) {
            ArrayList<ROLS> torsionTorsion = molecularAssembly.getTorsionTorsionList();
            nTorsionTorsions = 0;
            for (ROLS r : torsionTorsion) {
                if (keep((TorsionTorsion) r)) {
                    nTorsionTorsions++;
                }
            }
            if (nTorsionTorsions >= torsionTorsions.length) {
                torsionTorsions = new TorsionTorsion[nTorsionTorsions];
            }
            fill(torsionTorsions, null);
            nTorsionTorsions = 0;
            for (ROLS r : torsionTorsion) {
                if (keep((TorsionTorsion) r)) {
                    torsionTorsions[nTorsionTorsions++] = (TorsionTorsion) r;
                }
            }
            if (nTorsionTorsions > 0 && logger.isLoggable(Level.FINE)) {
                logger.finest(format("  Torsion-Torsions:                  %10d", nTorsionTorsions));
            }
        } else {
            nTorsionTorsions = 0;
            torsionTorsions = null;
        }

        // Collect, count, pack and sort improper torsions.
        if (improperTorsionTerm) {
            ArrayList<ROLS> improperTorsion = molecularAssembly.getImproperTorsionList();
            nImproperTorsions = 0;
            for (ROLS r : improperTorsion) {
                if (keep((ImproperTorsion) r)) {
                    nImproperTorsions++;
                }
            }
            if (nImproperTorsions >= improperTorsions.length) {
                improperTorsions = new ImproperTorsion[nImproperTorsions];
            }
            fill(improperTorsions, null);
            nImproperTorsions = 0;
            for (ROLS r : improperTorsion) {
                if (keep((ImproperTorsion) r)) {
                    improperTorsions[nImproperTorsions++] = (ImproperTorsion) r;
                }
            }
            if (nImproperTorsions > 0 && logger.isLoggable(Level.FINE)) {
                logger.finest(format("  Improper Torsions:                 %10d", nImproperTorsions));
            }
        } else {
            nImproperTorsions = 0;
            improperTorsions = null;
        }

        int molecule[] = molecularAssembly.getMoleculeNumbers();
        if (vanderWaalsTerm) {
            vanderWaals.setAtoms(atoms, molecule);
        }

        if (multipoleTerm) {
            particleMeshEwald.setAtoms(atoms, molecule);
        }

        if (ncsTerm) {
            logger.severe(" NCS energy term cannot be used with variable systems sizes.");
        }

        if (restrainTerm) {
            logger.severe(" Restrain energy term cannot be used with variable systems sizes.");
        }

        if (comTerm) {
            logger.severe(" COM restrain energy term cannot be used with variable systems sizes.");
        }
        
        molecularAssembly.reinitPotentials();
    }

    public void setFixedCharges(Atom atoms[]) {
        if (particleMeshEwald != null) {
            particleMeshEwald.setFixedCharges(atoms);
        }
    }

    public void setLambdaBondedTerms(boolean lambdaBondedTerms) {
        this.lambdaBondedTerms = lambdaBondedTerms;
    }

    /**
     * <p>
     * energy</p>
     *
     * @param gradient a boolean.
     * @param print a boolean.
     * @return a double.
     */
    public double energy(boolean gradient, boolean print) {
        bondTime = 0;
        angleTime = 0;
        stretchBendTime = 0;
        ureyBradleyTime = 0;
        outOfPlaneBendTime = 0;
        torsionTime = 0;
        piOrbitalTorsionTime = 0;
        torsionTorsionTime = 0;
        improperTorsionTime = 0;
        vanDerWaalsTime = 0;
        electrostaticTime = 0;
        restraintBondTime = 0;
        ncsTime = 0;
        coordRestraintTime = 0;
        totalTime = System.nanoTime();

        // Zero out the potential energy of each bonded term.
        bondEnergy = 0.0;
        angleEnergy = 0.0;
        stretchBendEnergy = 0.0;
        ureyBradleyEnergy = 0.0;
        outOfPlaneBendEnergy = 0.0;
        torsionEnergy = 0.0;
        piOrbitalTorsionEnergy = 0.0;
        torsionTorsionEnergy = 0.0;
        improperTorsionEnergy = 0.0;
        totalBondedEnergy = 0.0;

        // Zero out potential energy of restraint terms
        restraintBondEnergy = 0.0;
        ncsEnergy = 0.0;
        restrainEnergy = 0.0;

        // Zero out bond and angle RMSDs.
        bondRMSD = 0.0;
        angleRMSD = 0.0;

        // Zero out the potential energy of each non-bonded term.
        vanDerWaalsEnergy = 0.0;
        permanentMultipoleEnergy = 0.0;
        polarizationEnergy = 0.0;
        totalElectrostaticEnergy = 0.0;
        totalNonBondedEnergy = 0.0;

        // Zero out the solvation energy.
        solvationEnergy = 0.0;

        // Zero out the relative solvation energy (sequence optimization)
        relativeSolvationEnergy = 0.0;
        nRelativeSolvations = 0;

        // Zero out the total potential energy.
        totalEnergy = 0.0;

        // Zero out the Cartesian coordinate gradient for each atom.
        if (gradient) {
            for (int i = 0; i < nAtoms; i++) {
                atoms[i].setXYZGradient(0.0, 0.0, 0.0);
            }
        }

        if (bondTerm) {
            bondTime = System.nanoTime();
            for (int i = 0; i < nBonds; i++) {
                Bond b = bonds[i];
                if (lambdaBondedTerms && !b.applyLambda()) {
                    continue;
                }
                bondEnergy += b.energy(gradient);
                double value = b.getValue();
                bondRMSD += value * value;
            }
            bondRMSD = sqrt(bondRMSD / bonds.length);
            bondTime = System.nanoTime() - bondTime;
        }

        if (angleTerm) {
            angleTime = System.nanoTime();
            for (int i = 0; i < nAngles; i++) {
                Angle a = angles[i];
                if (lambdaBondedTerms && !a.applyLambda()) {
                    continue;
                }
                angleEnergy += a.energy(gradient);
                double value = a.getValue();
                angleRMSD += value * value;
            }
            angleRMSD = sqrt(angleRMSD / angles.length);
            angleTime = System.nanoTime() - angleTime;
        }

        if (stretchBendTerm) {
            stretchBendTime = System.nanoTime();
            for (int i = 0; i < nStretchBends; i++) {
                StretchBend stretchBend = stretchBends[i];
                if (lambdaBondedTerms && !stretchBend.applyLambda()) {
                    continue;
                }
                stretchBendEnergy += stretchBend.energy(gradient);
            }
            stretchBendTime = System.nanoTime() - stretchBendTime;
        }

        if (ureyBradleyTerm) {
            ureyBradleyTime = System.nanoTime();
            for (int i = 0; i < nUreyBradleys; i++) {
                UreyBradley ureyBradley = ureyBradleys[i];
                if (lambdaBondedTerms && !ureyBradley.applyLambda()) {
                    continue;
                }
                ureyBradleyEnergy += ureyBradley.energy(gradient);
            }
            ureyBradleyTime = System.nanoTime() - ureyBradleyTime;
        }

        if (outOfPlaneBendTerm) {
            outOfPlaneBendTime = System.nanoTime();
            for (int i = 0; i < nOutOfPlaneBends; i++) {
                OutOfPlaneBend outOfPlaneBend = outOfPlaneBends[i];
                if (lambdaBondedTerms && !outOfPlaneBend.applyLambda()) {
                    continue;
                }
                outOfPlaneBendEnergy += outOfPlaneBend.energy(gradient);
            }
            outOfPlaneBendTime = System.nanoTime() - outOfPlaneBendTime;
        }

        if (torsionTerm) {
            torsionTime = System.nanoTime();
            for (int i = 0; i < nTorsions; i++) {
                Torsion torsion = torsions[i];
                if (lambdaBondedTerms && !torsion.applyLambda()) {
                    continue;
                }
                torsionEnergy += torsion.energy(gradient);
            }
            torsionTime = System.nanoTime() - torsionTime;
        }

        if (piOrbitalTorsionTerm) {
            piOrbitalTorsionTime = System.nanoTime();
            for (int i = 0; i < nPiOrbitalTorsions; i++) {
                PiOrbitalTorsion piOrbitalTorsion = piOrbitalTorsions[i];
                if (lambdaBondedTerms && !piOrbitalTorsion.applyLambda()) {
                    continue;
                }
                piOrbitalTorsionEnergy += piOrbitalTorsion.energy(gradient);
            }
            piOrbitalTorsionTime = System.nanoTime() - piOrbitalTorsionTime;
        }

        if (torsionTorsionTerm) {
            torsionTorsionTime = System.nanoTime();
            for (int i = 0; i < nTorsionTorsions; i++) {
                TorsionTorsion torsionTorsion = torsionTorsions[i];
                if (lambdaBondedTerms && !torsionTorsion.applyLambda()) {
                    continue;
                }
                torsionTorsionEnergy += torsionTorsion.energy(gradient);
            }
            torsionTorsionTime = System.nanoTime() - torsionTorsionTime;
        }

        if (improperTorsionTerm) {
            improperTorsionTime = System.nanoTime();
            for (int i = 0; i < nImproperTorsions; i++) {
                ImproperTorsion improperTorsion = improperTorsions[i];
                if (lambdaBondedTerms && !improperTorsion.applyLambda()) {
                    continue;
                }
                improperTorsionEnergy += improperTorsion.energy(gradient);
            }
            improperTorsionTime = System.nanoTime() - improperTorsionTime;
        }

        if (restraintBondTerm) {
            restraintBondTime = System.nanoTime();
            for (int i = 0; i < nRestraintBonds; i++) {
                RestraintBond rb = restraintBonds[i];
                if (lambdaBondedTerms && !rb.applyLambda()) {
                    continue;
                }
                restraintBondEnergy += rb.energy(gradient);
            }
            restraintBondTime = System.nanoTime() - restraintBondTime;
        }

        if (!lambdaBondedTerms) {

            if (ncsTerm) {
                ncsTime = -System.nanoTime();
                ncsEnergy = ncsRestraint.residual(gradient, print);
                ncsTime += System.nanoTime();
            }

            if (restrainTerm) {
                coordRestraintTime = -System.nanoTime();
                restrainEnergy = coordRestraint.residual(gradient, print);
                coordRestraintTime += System.nanoTime();
            }

            if (comTerm) {
                comRestraintTime = -System.nanoTime();
                comRestraintEnergy = comRestraint.residual(gradient, print);
                comRestraintTime += System.nanoTime();
            }

            if (vanderWaalsTerm) {
                vanDerWaalsTime = System.nanoTime();
                vanDerWaalsEnergy = vanderWaals.energy(gradient, print);
                nVanDerWaalInteractions = this.vanderWaals.getInteractions();
                vanDerWaalsTime = System.nanoTime() - vanDerWaalsTime;
            }

            if (multipoleTerm) {
                electrostaticTime = System.nanoTime();
                totalElectrostaticEnergy = particleMeshEwald.energy(gradient, print);
                permanentMultipoleEnergy = particleMeshEwald.getPermanentEnergy();
                polarizationEnergy = particleMeshEwald.getPolarizationEnergy();
                nPermanentInteractions = particleMeshEwald.getInteractions();

                solvationEnergy = particleMeshEwald.getGKEnergy();
                nGKIteractions = particleMeshEwald.getGKInteractions();

                electrostaticTime = System.nanoTime() - electrostaticTime;
            }
        }

        if (relativeSolvationTerm) {
            List<Residue> residuesList = molecularAssembly.getResidueList();
            for (Residue residue : residuesList) {
                if (residue instanceof MultiResidue) {
                    Atom refAtom = residue.getSideChainAtoms().get(0);
                    if (refAtom != null && refAtom.getUse()) {
                        /**
                         * Reasonably confident that it should be -=, as we are
                         * trying to penalize residues with strong solvation
                         * energy.
                         */
                        double thisSolvation = relativeSolvation.getSolvationEnergy(residue, false);
                        relativeSolvationEnergy -= thisSolvation;
                        if (thisSolvation != 0) {
                            nRelativeSolvations++;
                        }
                    }
                }
            }
        }

        totalTime = System.nanoTime() - totalTime;

        totalBondedEnergy = bondEnergy + restraintBondEnergy + angleEnergy
                + stretchBendEnergy + ureyBradleyEnergy + outOfPlaneBendEnergy
                + torsionEnergy + piOrbitalTorsionEnergy + improperTorsionEnergy
                + torsionTorsionEnergy + ncsEnergy + restrainEnergy;
        totalNonBondedEnergy = vanDerWaalsEnergy + totalElectrostaticEnergy + relativeSolvationEnergy;
        totalEnergy = totalBondedEnergy + totalNonBondedEnergy + solvationEnergy;

        if (print) {
            StringBuilder sb = new StringBuilder("\n");
            if (gradient) {
                sb.append(" Computed Potential Energy and Atomic Coordinate Gradients\n");
            } else {
                sb.append(" Computed Potential Energy\n");
            }
            sb.append(this);
            logger.info(sb.toString());
        }
        return totalEnergy;
    }

    /**
     * {@inheritDoc}
     */
    @Override
    public double getTotalEnergy() {
        return totalEnergy;
    }

    /**
     * <p>
     * getPDBHeaderString</p>
     *
     * @return a {@link java.lang.String} object.
     */
    public String getPDBHeaderString() {
        energy(false, false);
        StringBuilder sb = new StringBuilder();
        sb.append("REMARK   3  CALCULATED POTENTIAL ENERGY\n");
        if (bondTerm) {
            sb.append(String.format("REMARK   3   %s %g (%d)\n",
                    "BOND STRETCHING            : ", bondEnergy, nBonds));
            sb.append(String.format("REMARK   3   %s %g\n",
                    "BOND RMSD                  : ", bondRMSD));
        }
        if (angleTerm) {
            sb.append(String.format("REMARK   3   %s %g (%d)\n",
                    "ANGLE BENDING              : ", angleEnergy, nAngles));
            sb.append(String.format("REMARK   3   %s %g\n",
                    "ANGLE RMSD                 : ", angleRMSD));
        }
        if (stretchBendTerm) {
            sb.append(String.format("REMARK   3   %s %g (%d)\n",
                    "STRETCH-BEND               : ", stretchBendEnergy, nStretchBends));
        }
        if (ureyBradleyTerm) {
            sb.append(String.format("REMARK   3   %s %g (%d)\n",
                    "UREY-BRADLEY               : ", ureyBradleyEnergy, nUreyBradleys));
        }
        if (outOfPlaneBendTerm) {
            sb.append(String.format("REMARK   3   %s %g (%d)\n",
                    "OUT-OF-PLANE BEND          : ", outOfPlaneBendEnergy, nOutOfPlaneBends));
        }
        if (torsionTerm) {
            sb.append(String.format("REMARK   3   %s %g (%d)\n",
                    "TORSIONAL ANGLE            : ", torsionEnergy, nTorsions));
        }
        if (piOrbitalTorsionTerm) {
            sb.append(String.format("REMARK   3   %s %g (%d)\n",
                    "PI-ORBITAL TORSION         : ", piOrbitalTorsionEnergy, nPiOrbitalTorsions));
        }
        if (torsionTorsionTerm) {
            sb.append(String.format("REMARK   3   %s %g (%d)\n",
                    "TORSION-TORSION            : ", torsionTorsionEnergy, nTorsionTorsions));
        }
        if (improperTorsionTerm) {
            sb.append(String.format("REMARK   3   %s %g (%d)\n",
                    "IMPROPER TORSION           : ", improperTorsionEnergy, nImproperTorsions));
        }
        if (restraintBondTerm) {
            sb.append(String.format("REMARK   3   %s %g (%d)\n",
                    "RESTRAINT BOND STRETCHING            : ", restraintBondEnergy, nRestraintBonds));
        }

        if (ncsTerm) {
            sb.append(String.format("REMARK   3   %s %g (%d)\n",
                    "NCS RESRAINT               : ", ncsEnergy, nAtoms));
        }

        if (restrainTerm) {
            sb.append(String.format("REMARK   3   %s %g (%d)\n",
                    "COORDINATE RESRAINT        : ", restrainEnergy, nAtoms));
        }

        if (comTerm) {
            sb.append(String.format("REMARK   3   %s %g (%d)\n",
                    "COM RESRAINT               : ", comRestraintEnergy, nAtoms));
        }

        if (vanderWaalsTerm) {
            sb.append(String.format("REMARK   3   %s %g (%d)\n",
                    "VAN DER WAALS              : ", vanDerWaalsEnergy, nVanDerWaalInteractions));
        }
        if (multipoleTerm) {
            sb.append(String.format("REMARK   3   %s %g (%d)\n",
                    "ATOMIC MULTIPOLES          : ", permanentMultipoleEnergy, nPermanentInteractions));
        }
        if (polarizationTerm) {
            sb.append(String.format("REMARK   3   %s %g (%d)\n",
                    "POLARIZATION               : ", polarizationEnergy, nPermanentInteractions));
        }
        sb.append(String.format("REMARK   3   %s %g\n",
                "TOTAL POTENTIAL (KCAL/MOL) : ", totalEnergy));
        int nsymm = crystal.getUnitCell().spaceGroup.getNumberOfSymOps();
        if (nsymm > 1) {
            sb.append(String.format("REMARK   3   %s %g\n",
                    "UNIT CELL POTENTIAL        : ", totalEnergy * nsymm));
        }
        if (crystal.getUnitCell() != crystal) {
            nsymm = crystal.spaceGroup.getNumberOfSymOps();
            sb.append(String.format("REMARK   3   %s %g\n",
                    "REPLICATES CELL POTENTIAL  : ", totalEnergy * nsymm));
        }
        sb.append("REMARK   3\n");

        return sb.toString();
    }

    /**
     * {@inheritDoc}
     */
    @Override
    public String toString() {
        StringBuilder sb = new StringBuilder("\n");
        if (bondTerm && nBonds > 0) {
            sb.append(String.format("  %s %16.8f %12d %12.3f (%8.5f)\n",
                    "Bond Streching    ", bondEnergy, nBonds,
                    bondTime * toSeconds, bondRMSD));
        }
        if (angleTerm && nAngles > 0) {
            sb.append(String.format("  %s %16.8f %12d %12.3f (%8.5f)\n",
                    "Angle Bending     ", angleEnergy, nAngles,
                    angleTime * toSeconds, angleRMSD));
        }
        if (stretchBendTerm && nStretchBends > 0) {
            sb.append(String.format("  %s %16.8f %12d %12.3f\n",
                    "Stretch-Bend      ", stretchBendEnergy,
                    nStretchBends, stretchBendTime * toSeconds));
        }
        if (ureyBradleyTerm && nUreyBradleys > 0) {
            sb.append(String.format("  %s %16.8f %12d %12.3f\n",
                    "Urey-Bradley      ", ureyBradleyEnergy,
                    nUreyBradleys, ureyBradleyTime * toSeconds));
        }
        if (outOfPlaneBendTerm && nOutOfPlaneBends > 0) {
            sb.append(String.format("  %s %16.8f %12d %12.3f\n",
                    "Out-of-Plane Bend ", outOfPlaneBendEnergy,
                    nOutOfPlaneBends, outOfPlaneBendTime * toSeconds));
        }
        if (torsionTerm && nTorsions > 0) {
            sb.append(String.format("  %s %16.8f %12d %12.3f\n",
                    "Torsional Angle   ", torsionEnergy, nTorsions,
                    torsionTime * toSeconds));
        }
        if (piOrbitalTorsionTerm && nPiOrbitalTorsions > 0) {
            sb.append(String.format("  %s %16.8f %12d %12.3f\n",
                    "Pi-Orbital Torsion", piOrbitalTorsionEnergy,
                    nPiOrbitalTorsions, piOrbitalTorsionTime * toSeconds));
        }
        if (torsionTorsionTerm && nTorsionTorsions > 0) {
            sb.append(String.format("  %s %16.8f %12d %12.3f\n",
                    "Torsion-Torsion   ", torsionTorsionEnergy,
                    nTorsionTorsions, torsionTorsionTime * toSeconds));
        }
        if (improperTorsionTerm && nImproperTorsions > 0) {
            sb.append(String.format("  %s %16.8f %12d %12.3f\n",
                    "Improper Torsion  ", improperTorsionEnergy,
                    nImproperTorsions, improperTorsionTime * toSeconds));
        }
        if (restraintBondTerm && nRestraintBonds > 0) {
            sb.append(String.format("  %s %16.8f %12d %12.3f\n",
                    "Bond Restraint    ", restraintBondEnergy, nRestraintBonds,
                    restraintBondTime * toSeconds));
        }
        if (ncsTerm) {
            sb.append(String.format("  %s %16.8f %12d %12.3f\n",
                    "NCS Restraint     ", ncsEnergy, nAtoms,
                    ncsTime * toSeconds));
        }
        if (restrainTerm) {
            sb.append(String.format("  %s %16.8f %12d %12.3f\n",
                    "Coord. Restraint  ", restrainEnergy, nAtoms,
                    coordRestraintTime * toSeconds));
        }
        if (comTerm) {
            sb.append(String.format("  %s %16.8f %12d %12.3f\n",
                    "COM Restraint     ", comRestraintEnergy, nAtoms,
                    comRestraintTime * toSeconds));
        }
        if (vanderWaalsTerm && nVanDerWaalInteractions > 0) {
            sb.append(String.format("  %s %16.8f %12d %12.3f\n",
                    "Van der Waals     ", vanDerWaalsEnergy,
                    nVanDerWaalInteractions, vanDerWaalsTime * toSeconds));
        }
        if (multipoleTerm && nPermanentInteractions > 0) {
            if (polarizationTerm) {
                sb.append(String.format("  %s %16.8f %12d\n",
                        "Atomic Multipoles ", permanentMultipoleEnergy, nPermanentInteractions));
            } else {
                sb.append(String.format("  %s %16.8f %12d %12.3f\n",
                        "Atomic Multipoles ", permanentMultipoleEnergy, nPermanentInteractions, electrostaticTime * toSeconds));
            }
        }
        if (polarizationTerm && nPermanentInteractions > 0) {
            sb.append(String.format("  %s %16.8f %12d %12.3f\n",
                    "Polarization      ", polarizationEnergy,
                    nPermanentInteractions, electrostaticTime * toSeconds));
        }
        if (generalizedKirkwoodTerm && nGKIteractions > 0) {
            sb.append(String.format("  %s %16.8f %12d\n",
                    "Solvation         ", solvationEnergy, nGKIteractions));
        }

        if (relativeSolvationTerm) {
            sb.append(String.format("  %s %16.8f %12d\n",
                    "Relative Solvation", relativeSolvationEnergy, nRelativeSolvations));
        }

        sb.append(String.format("  %s %16.8f  %s %12.3f (sec)\n",
                "Total Potential   ", totalEnergy, "(Kcal/mole)", totalTime * toSeconds));

        int nsymm = crystal.getUnitCell().spaceGroup.getNumberOfSymOps();
        if (nsymm > 1) {
            sb.append(String.format("  %s %16.8f\n", "Unit Cell         ",
                    totalEnergy * nsymm));
        }
        if (crystal.getUnitCell() != crystal) {
            nsymm = crystal.spaceGroup.getNumberOfSymOps();
            sb.append(String.format("  %s %16.8f\n", "Replicates Cell   ",
                    totalEnergy * nsymm));
        }

        return sb.toString();
    }

    public ParallelTeam getParallelTeam() {
        return parallelTeam;
    }

    /**
     * <p>
     * Getter for the field <code>crystal</code>.</p>
     *
     * @return a {@link ffx.crystal.Crystal} object.
     */
    public Crystal getCrystal() {
        return crystal;
    }

    /**
     * {@inheritDoc}
     */
    @Override
    public void setLambda(double lambda) {
        if (lambda <= 1.0 && lambda >= 0.0) {
            this.lambda = lambda;
            if (vanderWaalsTerm) {
                vanderWaals.setLambda(lambda);
            }
            if (multipoleTerm) {
                particleMeshEwald.setLambda(lambda);
            }
            if (restraintBondTerm && restraintBonds != null) {
                for (int i = 0; i < restraintBonds.length; i++) {
                    restraintBonds[i].setLambda(lambda);
                }
            }
            if (ncsTerm && ncsRestraint != null) {
                ncsRestraint.setLambda(lambda);
            }
            if (restrainTerm && coordRestraint != null) {
                coordRestraint.setLambda(lambda);
            }
            if (comTerm && comRestraint != null) {
                comRestraint.setLambda(lambda);
            }
        } else {
            String message = String.format("Lambda value %8.3f is not in the range [0..1].", lambda);
            logger.warning(message);
        }
    }

    /**
     * {@inheritDoc}
     */
    @Override
    public void setScaling(double scaling[]) {
        optimizationScaling = scaling;
    }

    /**
     * {@inheritDoc}
     */
    @Override
    public double[] getScaling() {
        return optimizationScaling;
    }

    /**
     * Return a reference to each variables type.
     *
     * @return the type of each variable.
     */
    @Override
    public VARIABLE_TYPE[] getVariableTypes() {
        int n = getNumberOfVariables();
        VARIABLE_TYPE type[] = new VARIABLE_TYPE[n];
        int i = 0;
        for (int j = 0; j < nActive; j++) {
            type[i++] = VARIABLE_TYPE.X;
            type[i++] = VARIABLE_TYPE.Y;
            type[i++] = VARIABLE_TYPE.Z;
        }
        return type;
    }

    @Override
    public double energy(double[] x) {
        /**
         * Unscale the coordinates.
         */
        if (optimizationScaling != null) {
            int len = x.length;
            for (int i = 0; i < len; i++) {
                x[i] /= optimizationScaling[i];
            }
        }
        setCoordinates(x);
        double e = energy(false, false);
        /**
         * Rescale the coordinates.
         */
        if (optimizationScaling != null) {
            int len = x.length;
            for (int i = 0; i < len; i++) {
                x[i] *= optimizationScaling[i];
            }
        }
        return e;
    }

    /**
     * {@inheritDoc}
     */
    @Override
    public double energyAndGradient(double x[], double g[]) {
        /**
         * Un-scale the coordinates.
         */
        if (optimizationScaling != null) {
            int len = x.length;
            for (int i = 0; i < len; i++) {
                x[i] /= optimizationScaling[i];
            }
        }
        setCoordinates(x);
        double e = energy(true, false);
        getGradients(g);
        /**
         * Scale the coordinates and gradients.
         */
        if (optimizationScaling != null) {
            int len = x.length;
            for (int i = 0; i < len; i++) {
                x[i] *= optimizationScaling[i];
                g[i] /= optimizationScaling[i];
            }
        }
        return e;
    }

    /**
     * <p>
     * getGradients</p>
     *
     * @param g an array of double.
     */
    public void getGradients(double g[]) {
        assert (g != null);
        double grad[] = new double[3];
        int index = 0;
        for (int i = 0; i < nActive; i++) {
            Atom a = activeAtoms[i];
            a.getXYZGradient(grad);
            double gx = grad[0];
            double gy = grad[1];
            double gz = grad[2];
            if (Double.isNaN(gx) || Double.isInfinite(gx)
                    || Double.isNaN(gy) || Double.isInfinite(gy)
                    || Double.isNaN(gz) || Double.isInfinite(gz)) {
                String message = format("The gradient of atom %s is (%8.3f,%8.3f,%8.3f).",
                        a.toString(), gx, gy, gz);
                logger.severe(message);
            }
            g[index++] = gx;
            g[index++] = gy;
            g[index++] = gz;
        }
    }

    /**
     *
     * @param coords
     */
    private void setCoordinates(double coords[]) {
        if (coords == null) {
            return;
        }
        int index = 0;
        for (int i = 0; i < nActive; i++) {
            Atom a = activeAtoms[i];
            double x = coords[index++];
            double y = coords[index++];
            double z = coords[index++];
            a.moveTo(x, y, z);
        }
    }

    public void checkAtoms() {
<<<<<<< HEAD
        int n = getNumberOfVariables();
        //int index = 0;
=======
>>>>>>> b2c70e48
        double vel[] = new double[3];
        double accel[] = new double[3];
        double grad[] = new double[3];
        StringBuilder sb;
        for (int i = 0; i < nActive; i++) {
            Atom a = activeAtoms[i];
            sb = new StringBuilder();
            sb.append("Atom: " + a + "\n");
            try {
                sb.append("   XYZ :  " + a.getX() + ", " + a.getY() + ", " + a.getZ() + "\n");
                a.getVelocity(vel);
                sb.append("   Vel:   " + vel[0] + ", " + vel[1] + ", " + vel[2] + "\n");
                a.getVelocity(accel);
                sb.append("   Accel: " + accel[0] + ", " + accel[1] + ", " + accel[2] + "\n");
                a.getXYZGradient(grad);
                sb.append("   Grad:  " + grad[0] + ", " + grad[1] + ", " + grad[2] + "\n");
                sb.append("   Mass:  " + a.getMass() + "\n");
            } catch (Exception e) {
            }
            logger.info(sb.toString());
        }
    }

    /**
     * {@inheritDoc}
     *
     * @param x
     */
    @Override
    public double[] getCoordinates(double x[]) {
        int n = getNumberOfVariables();
        if (x == null || x.length < n) {
            x = new double[n];
        }
        int index = 0;
        for (int i = 0; i < nActive; i++) {
            Atom a = activeAtoms[i];
            x[index++] = a.getX();
            x[index++] = a.getY();
            x[index++] = a.getZ();
        }
        return x;
    }

    /**
     * {@inheritDoc}
     */
    @Override
    public double[] getMass() {
        int n = getNumberOfVariables();
        double mass[] = new double[n];
        int index = 0;
        for (int i = 0; i < nActive; i++) {
            Atom a = activeAtoms[i];
            double m = a.getMass();
            mass[index++] = m;
            mass[index++] = m;
            mass[index++] = m;
        }
        return mass;
    }

    /**
     * {@inheritDoc}
     */
    @Override
    public int getNumberOfVariables() {
        return nActive * 3;
    }

    /**
     * {@inheritDoc}
     */
    @Override
    public double getdEdL() {
        double dEdLambda = 0.0;
        if (!lambdaBondedTerms) {
            if (vanderWaalsTerm) {
                dEdLambda = vanderWaals.getdEdL();
            }
            if (multipoleTerm) {
                dEdLambda += particleMeshEwald.getdEdL();
            }
            if (restraintBondTerm) {
                for (int i = 0; i < nRestraintBonds; i++) {
                    dEdLambda += restraintBonds[i].getdEdL();
                }
            }
            if (ncsTerm && ncsRestraint != null) {
                dEdLambda += ncsRestraint.getdEdL();
            }
            if (restrainTerm && coordRestraint != null) {
                dEdLambda += coordRestraint.getdEdL();
            }
            if (comTerm && comRestraint != null) {
                dEdLambda += comRestraint.getdEdL();
            }
        }

        return dEdLambda;
    }

    /**
     * {@inheritDoc}
     *
     * @param gradients
     */
    @Override
    public void getdEdXdL(double gradients[]) {
        if (!lambdaBondedTerms) {
            if (vanderWaalsTerm) {
                vanderWaals.getdEdXdL(gradients);
            }
            if (multipoleTerm) {
                particleMeshEwald.getdEdXdL(gradients);
            }
            if (restraintBondTerm) {
                for (int i = 0; i < nRestraintBonds; i++) {
                    restraintBonds[i].getdEdXdL(gradients);
                }
            }
            if (ncsTerm && ncsRestraint != null) {
                ncsRestraint.getdEdXdL(gradients);
            }
            if (restrainTerm && coordRestraint != null) {
                coordRestraint.getdEdXdL(gradients);
            }
            if (comTerm && comRestraint != null) {
                comRestraint.getdEdXdL(gradients);
            }
        }
    }

    /**
     * {@inheritDoc}
     */
    @Override
    public double getLambda() {
        return lambda;
    }

    /**
     * {@inheritDoc}
     */
    @Override
    public double getd2EdL2() {
        double d2EdLambda2 = 0.0;
        if (!lambdaBondedTerms) {
            if (vanderWaalsTerm) {
                d2EdLambda2 = vanderWaals.getd2EdL2();
            }
            if (multipoleTerm) {
                d2EdLambda2 += particleMeshEwald.getd2EdL2();
            }
            if (restraintBondTerm) {
                for (int i = 0; i < nRestraintBonds; i++) {
                    d2EdLambda2 += restraintBonds[i].getd2EdL2();
                }
            }
            if (ncsTerm && ncsRestraint != null) {
                d2EdLambda2 += ncsRestraint.getd2EdL2();
            }
            if (restrainTerm && coordRestraint != null) {
                d2EdLambda2 += coordRestraint.getd2EdL2();
            }
            if (comTerm && comRestraint != null) {
                d2EdLambda2 += comRestraint.getd2EdL2();
            }
        }
        return d2EdLambda2;
    }

    /**
     * <p>
     * setRestraintBond</p>
     *
     * @param a1 a {@link ffx.potential.bonded.Atom} object.
     * @param a2 a {@link ffx.potential.bonded.Atom} object.
     * @param distance a double.
     * @param forceConstant the force constant in kcal/mole
     */
    public void setRestraintBond(Atom a1, Atom a2, double distance, double forceConstant) {
        restraintBondTerm = true;
        RestraintBond rb = new RestraintBond(a1, a2, crystal);
        int classes[] = {a1.getAtomType().atomClass, a2.getAtomType().atomClass};
        rb.setBondType((new BondType(classes, forceConstant, distance, BondType.BondFunction.HARMONIC)));
        nRestraintBonds = 1;
        restraintBonds = new RestraintBond[nRestraintBonds];
        restraintBonds[0] = rb;
        rb.energy(false);
        rb.log();
    }

    /**
     * This method is for the RESPA integrator only.
     *
     * @param state The STATE is FAST, SLOW or BOTH.
     */
    @Override
    public void setEnergyTermState(STATE state) {
        switch (state) {
            case FAST:
                bondTerm = bondTermOrig;
                angleTerm = angleTermOrig;
                stretchBendTerm = stretchBendTermOrig;
                ureyBradleyTerm = ureyBradleyTermOrig;
                outOfPlaneBendTerm = outOfPlaneBendTermOrig;
                torsionTerm = torsionTermOrig;
                piOrbitalTorsionTerm = piOrbitalTorsionTermOrig;
                torsionTorsionTerm = torsionTorsionTermOrig;
                improperTorsionTerm = improperTorsionTermOrig;
                restraintBondTerm = restraintBondTermOrig;
                ncsTerm = ncsTermOrig;
                restrainTerm = restrainTermOrig;
                comTerm = comTermOrig;
                vanderWaalsTerm = false;
                multipoleTerm = false;
                polarizationTerm = false;
                generalizedKirkwoodTerm = false;
                break;

            case SLOW:
                vanderWaalsTerm = vanderWaalsTermOrig;
                multipoleTerm = multipoleTermOrig;
                polarizationTerm = polarizationTermOrig;
                generalizedKirkwoodTerm = generalizedKirkwoodTermOrig;
                bondTerm = false;
                angleTerm = false;
                stretchBendTerm = false;
                ureyBradleyTerm = false;
                outOfPlaneBendTerm = false;
                torsionTerm = false;
                piOrbitalTorsionTerm = false;
                torsionTorsionTerm = false;
                improperTorsionTerm = false;
                restraintBondTerm = false;
                ncsTerm = false;
                restrainTerm = false;
                comTerm = false;
                break;

            default:
                bondTerm = bondTermOrig;
                angleTerm = angleTermOrig;
                stretchBendTerm = stretchBendTermOrig;
                ureyBradleyTerm = ureyBradleyTermOrig;
                outOfPlaneBendTerm = outOfPlaneBendTermOrig;
                torsionTerm = torsionTermOrig;
                piOrbitalTorsionTerm = piOrbitalTorsionTermOrig;
                torsionTorsionTerm = torsionTorsionTermOrig;
                improperTorsionTerm = improperTorsionTermOrig;
                restraintBondTerm = restraintBondTermOrig;
                ncsTerm = ncsTermOrig;
                restrainTermOrig = restrainTerm;
                comTermOrig = comTerm;
                vanderWaalsTerm = vanderWaalsTermOrig;
                multipoleTerm = multipoleTermOrig;
                polarizationTerm = polarizationTermOrig;
                generalizedKirkwoodTerm = generalizedKirkwoodTermOrig;
        }
    }

    /**
     * Set the boundary conditions for this calculation.
     *
     * @param crystal the Crystal contains symmetry and PBC conditions.
     */
    public void setCrystal(Crystal crystal) {
        this.crystal = crystal;
        /**
         * Update VanDerWaals first, in case the NeighborList needs to be
         * re-allocated to include a larger number of replicated cells.
         */
        if (vanderWaalsTerm == true) {
            vanderWaals.setCrystal(crystal);
        }
        if (multipoleTerm == true) {
            particleMeshEwald.setCrystal(crystal);
        }
        /**
         * TODO: update GeneralizedKirkwood to include support for symmetry
         * operators and periodic boundary conditions.
         */
    }

    public void destroy() throws Exception {
        if (parallelTeam != null) {
            try {
                parallelTeam.shutdown();
            } catch (Exception ex) {
                String message = " Error in shutting down the ParallelTeam.";
                logger.log(Level.WARNING, message, ex);
            }
        }
        if (vanderWaals != null) {
            vanderWaals.destroy();
        }
        if (particleMeshEwald != null) {
            particleMeshEwald.destroy();
        }
    }

    public int getNumberofAtoms() {
        return nAtoms;
    }

    public double getBondEnergy() {
        return bondEnergy;
    }

    public int getNumberofBonds() {
        return nBonds;
    }

    public double getAngleEnergy() {
        return angleEnergy;
    }

    public int getNumberofAngles() {
        return nAngles;
    }

    public double getStrenchBendEnergy() {
        return stretchBendEnergy;
    }

    public int getNumberofStretchBends() {
        return nStretchBends;
    }

    public double getUreyBradleyEnergy() {
        return ureyBradleyEnergy;
    }

    public int getNumberofUreyBradleys() {
        return nUreyBradleys;
    }

    public double getOutOfPlaneBendEnergy() {
        return outOfPlaneBendEnergy;
    }

    public int getNumberofOutOfPlaneBends() {
        return nOutOfPlaneBends;
    }

    public double getTorsionEnergy() {
        return torsionEnergy;
    }

    public int getNumberofTorsions() {
        return nTorsions;
    }

    public double getPiOrbitalTorsionEnergy() {
        return piOrbitalTorsionEnergy;
    }

    public int getNumberofPiOrbitalTorsions() {
        return nPiOrbitalTorsions;
    }

    public double getTorsionTorsionEnergy() {
        return torsionTorsionEnergy;
    }

    public int getNumberofTorsionTorsions() {
        return nTorsionTorsions;
    }

    public double getVanDerWaalsEnergy() {
        return vanDerWaalsEnergy;
    }

    public int getVanDerWaalsInteractions() {
        return nVanDerWaalInteractions;
    }

    public double getPermanentMultipoleEnergy() {
        return permanentMultipoleEnergy;
    }

    public int getPermanentInteractions() {
        return nPermanentInteractions;
    }

    public double getPolarizationEnergy() {
        return polarizationEnergy;
    }

    public double getTotalElectrostaticEnergy() {
        return totalElectrostaticEnergy + solvationEnergy;
    }

    public double getRelativeSolvationEnergy() {
        return relativeSolvationEnergy;
    }

    @Override
    public void setVelocity(double[] velocity) {
        if (velocity == null) {
            return;
        }
        int index = 0;
        double vel[] = new double[3];
        for (int i = 0; i < nActive; i++) {
            vel[0] = velocity[index++];
            vel[1] = velocity[index++];
            vel[2] = velocity[index++];
            activeAtoms[i].setVelocity(vel);
        }
    }

    @Override
    public void setAcceleration(double[] acceleration) {
        if (acceleration == null) {
            return;
        }
        int index = 0;
        double accel[] = new double[3];
        for (int i = 0; i < nActive; i++) {
            accel[0] = acceleration[index++];
            accel[1] = acceleration[index++];
            accel[2] = acceleration[index++];
            activeAtoms[i].setAcceleration(accel);
        }
    }

    @Override
    public void setPreviousAcceleration(double[] previousAcceleration) {
        if (previousAcceleration == null) {
            return;
        }
        int index = 0;
        double prev[] = new double[3];
        for (int i = 0; i < nActive; i++) {
            prev[0] = previousAcceleration[index++];
            prev[1] = previousAcceleration[index++];
            prev[2] = previousAcceleration[index++];
            activeAtoms[i].setPreviousAcceleration(prev);
        }
    }

    @Override
    public double[] getVelocity(double[] velocity) {
        int n = getNumberOfVariables();
        if (velocity == null || velocity.length < n) {
            velocity = new double[n];
        }
        int index = 0;
        double v[] = new double[3];
        for (int i = 0; i < nActive; i++) {
            Atom a = activeAtoms[i];
            a.getVelocity(v);
            velocity[index++] = v[0];
            velocity[index++] = v[1];
            velocity[index++] = v[2];
        }
        return velocity;
    }

    @Override
    public double[] getAcceleration(double[] acceleration) {
        int n = getNumberOfVariables();
        if (acceleration == null || acceleration.length < n) {
            acceleration = new double[n];
        }
        int index = 0;
        double a[] = new double[3];
        for (int i = 0; i < nActive; i++) {
            activeAtoms[i].getAcceleration(a);
            acceleration[index++] = a[0];
            acceleration[index++] = a[1];
            acceleration[index++] = a[2];
        }
        return acceleration;
    }

    @Override
    public double[] getPreviousAcceleration(double[] previousAcceleration) {
        int n = getNumberOfVariables();
        if (previousAcceleration == null || previousAcceleration.length < n) {
            previousAcceleration = new double[n];
        }
        int index = 0;
        double a[] = new double[3];
        for (int i = 0; i < nActive; i++) {
            activeAtoms[i].getPreviousAcceleration(a);
            previousAcceleration[index++] = a[0];
            previousAcceleration[index++] = a[1];
            previousAcceleration[index++] = a[2];
        }
        return previousAcceleration;
    }

}<|MERGE_RESOLUTION|>--- conflicted
+++ resolved
@@ -1711,11 +1711,8 @@
     }
 
     public void checkAtoms() {
-<<<<<<< HEAD
         int n = getNumberOfVariables();
         //int index = 0;
-=======
->>>>>>> b2c70e48
         double vel[] = new double[3];
         double accel[] = new double[3];
         double grad[] = new double[3];
