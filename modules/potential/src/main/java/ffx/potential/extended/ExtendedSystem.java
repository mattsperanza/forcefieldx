--- conflicted
+++ resolved
@@ -130,13 +130,6 @@
      */
     private final TitrationUtils titrationUtils;
     /**
-<<<<<<< HEAD
-=======
-     * VanDerWaals instance.
-     */
-    private final VanDerWaals vanDerWaals;
-    /**
->>>>>>> b79f1994
      * Array of booleans that is initialized to match the number of atoms in the molecular assembly
      * noting whether the atom is titrating. Note that any side chain atom that belongs to a titrating residue
      * will be flagged as titrating for purposes of scaling electrostatic parameters.
@@ -260,12 +253,7 @@
 //        boolean nonlinearMultipoles = properties.getBoolean("esv.nonlinearMultipoles", false); // sigmoid lambda Mpole switch
 //        boolean forceRoomTemp = properties.getBoolean("esv.forceRoomTemp", false);
 //        boolean propagation = properties.getBoolean("esv.propagation", true);
-
-<<<<<<< HEAD
-=======
-        vanDerWaals = forceFieldEnergy.getVdwNode();
-
->>>>>>> b79f1994
+        
         titratingResidueList = new ArrayList<>();
         tautomerizingResidueList = new ArrayList<>();
         extendedResidueList = new ArrayList<>();
