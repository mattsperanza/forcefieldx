//******************************************************************************
//
// Title:       Force Field X.
// Description: Force Field X - Software for Molecular Biophysics.
// Copyright:   Copyright (c) Michael J. Schnieders 2001-2019.
//
// This file is part of Force Field X.
//
// Force Field X is free software; you can redistribute it and/or modify it
// under the terms of the GNU General Public License version 3 as published by
// the Free Software Foundation.
//
// Force Field X is distributed in the hope that it will be useful, but WITHOUT
// ANY WARRANTY; without even the implied warranty of MERCHANTABILITY or FITNESS
// FOR A PARTICULAR PURPOSE. See the GNU General Public License for more
// details.
//
// You should have received a copy of the GNU General Public License along with
// Force Field X; if not, write to the Free Software Foundation, Inc., 59 Temple
// Place, Suite 330, Boston, MA 02111-1307 USA
//
// Linking this library statically or dynamically with other modules is making a
// combined work based on this library. Thus, the terms and conditions of the
// GNU General Public License cover the whole combination.
//
// As a special exception, the copyright holders of this library give you
// permission to link this library with independent modules to produce an
// executable, regardless of the license terms of these independent modules, and
// to copy and distribute the resulting executable under terms of your choice,
// provided that you also meet, for each linked independent module, the terms
// and conditions of the license of that module. An independent module is a
// module which is not derived from or based on this library. If you modify this
// library, you may extend this exception to your version of the library, but
// you are not obligated to do so. If you do not wish to do so, delete this
// exception statement from your version.
//
//******************************************************************************
package ffx.potential.nonbonded;

import java.util.ArrayList;
import java.util.Arrays;
import java.util.Collections;
import java.util.logging.Level;
import java.util.logging.Logger;
import static java.lang.String.format;
import static java.util.Arrays.fill;

import static org.apache.commons.math3.util.FastMath.PI;
import static org.apache.commons.math3.util.FastMath.exp;
import static org.apache.commons.math3.util.FastMath.pow;
import static org.apache.commons.math3.util.FastMath.sqrt;

import ffx.numerics.atomic.AtomicDoubleArray;
import ffx.numerics.atomic.AtomicDoubleArray3D;
import ffx.numerics.switching.MultiplicativeSwitch;
import static ffx.numerics.math.VectorMath.diff;
import static ffx.numerics.math.VectorMath.rsq;
import static ffx.numerics.math.VectorMath.scalar;
import static ffx.numerics.math.VectorMath.sum;

/**
 * A class that implements the Gaussian description of an object (molecule) made of a overlapping spheres.
 * <p>
 * Ported from C++ code by Emilio Gallicchio.
 * GaussVol is part of the AGBNP/OpenMM implicit solvent model.
 *
 * @author Michael J. Schnieders
 * @since 1.0
 */
public class GaussVol {

    /* -------------------------------------------------------------------------- *
     *                                 GaussVol                                   *
     * -------------------------------------------------------------------------- *
     * This file is part of the AGBNP/OpenMM implicit solvent model software      *
     * implementation funded by the National Science Foundation under grant:      *
     * NSF SI2 1440665  "SI2-SSE: High-Performance Software for Large-Scale       *
     * Modeling of Binding Equilibria"                                            *
     *                                                                            *
     * copyright (c) 2016 Emilio Gallicchio                                       *
     * Authors: Emilio Gallicchio <egallicchio@brooklyn.cuny.edu>                 *
     * Contributors:                                                              *
     *                                                                            *
     *  AGBNP/OpenMM is free software: you can redistribute it and/or modify      *
     *  it under the terms of the GNU Lesser General Public License version 3     *
     *  as published by the Free Software Foundation.                             *
     *                                                                            *
     *  AGBNP/OpenMM is distributed in the hope that it will be useful,           *
     *  but WITHOUT ANY WARRANTY; without even the implied warranty of            *
     *  MERCHANTABILITY or FITNESS FOR A PARTICULAR PURPOSE.  See the             *
     *  GNU General Public License for more details.                              *
     *                                                                            *
     *  You should have received a copy of the GNU General Public License         *
     *  along with AGBNP/OpenMM.  If not, see <http://www.gnu.org/licenses/>      *
     *                                                                            *
     * -------------------------------------------------------------------------- */

    private static final Logger logger = Logger.getLogger(GaussVol.class.getName());

    /**
     * Conversion factors from spheres to Gaussians.
     */
    private static double KFC = 2.2269859253;
    private static double PFC = 2.5;

    /**
     * Set this to either KFC or PFC.
     */
    private static double sphereConversion = KFC;

    /**
     * Minimum volume.
     */
    private static double MIN_GVOL = Double.MIN_VALUE;
    /**
     * Maximum overlap level.
     */
    private static int MAX_ORDER = 16;
    /**
     * Finite-Difference step size to compute surface area.
     */
    private static final double offset = 0.00005;

    // Volume cutoffs in switching function in nanometers.
    // private static double ANG3 = 0.001;
    // private static double VOLMINA = 0.01 * ANG3;
    // private static double VOLMINB = 0.1 * ANG3;
    /**
     * Volume cutoffs for switching function in Angstroms.
     * <p>
     * Original values
     */
    private static double ANG3 = 1.0;
    private static double VOLMINA = 0.01 * ANG3;
    private static double VOLMINB = 0.1 * ANG3;

    /**
     * Number of atoms.
     */
    private int nAtoms;
    /**
     * Atomic radii for all atoms. To approximate solvent excluded volume, or solvent accessible surface area,
     * a probe radius can be added to each radius.
     */
    private double[] radii;
    /**
     * All atomic radii with a small offset added, which are used to compute surface area using a
     * finite-difference approach.
     */
    private double[] radiiOffset;
    /**
     * Atomic "self" volumes for all atoms, which are computed from atomic radii.
     */
    private double[] volumes;
    /**
     * Atomic "self" volumes for all atoms, which are computed from the radii plus offset array.
     */
    private double[] volumeOffset;
    /**
     * Surface tension -- in our implementation these values are kept at 1.0.
     */
    private double[] gammas;
    /**
     * Flag to denote if an atom is a hydrogen, which results in it not contributing to the volume or S.A.
     */
    private boolean[] ishydrogen;
    /**
     * The Gaussian Overlap Tree.
     */
    private GaussianOverlapTree tree;
    /**
     * Maximum depth that the tree reaches
     */
    private int maximumDepth = 0;

    /**
     * Total number of overlaps in overlap tree
     */
    private int totalNumberOfOverlaps = 0;

    /**
     * Surface area (Ang^2).
     */
    private double surfaceArea;
    /**
     * Surface area energy (kcal/mol).
     */
    private double surfaceAreaEnergy;
    /**
     * Volume (Ang^3).
     */
    private double volume;
    /**
     * Volume energy (kcal/mol).
     */
    private double volumeEnergy;
    /**
     * Cavitation energy, which is a function of volume and/or surface area.
     */
    private double cavitationEnergy;
    /**
     * The volume gradient, which does not include the solvent pressure constant (i.e. this is in Ang^2).
     */
    private double[] volumeGradient;
    /**
     * The surface area gradient, which does not include the surface tension constant (i.e. this is in Ang).
     */
    private double[] surfaceAreaGradient;
    /**
     * Solvent pressure in kcal/mol/Ang^3.
     * Original value from Schnieders thesis work: 0.0327
     */
<<<<<<< HEAD
    private double solventPressure = 0.06641;
=======
    private double solventPressure = GeneralizedKirkwood.DEFAULT_SOLVENT_PRESSURE;
>>>>>>> 6ce365ff
    /**
     * Volume offset in Ang^3
     * Set based on comparison of FFX Volumes for small molecules to Tinker
     * Solvent-Accessible Volumes (not using H and a probe of 1.4 in Tinker)
     * With a probe radius of 0.0: 27.939
     */
<<<<<<< HEAD
    private double volumeOffsetVdwToSEV = 32.344;
=======
    private double volumeOffsetVdwToSEV = GeneralizedKirkwood.DEFAULT_VDW_TO_SEV_OFFSET;
>>>>>>> 6ce365ff
    /**
     * Surface Area offset in Ang^2
     * Set based on comparison of FFX Surface Areas for small alkanes (methane-decane)
     * to Tinker Solvent-Accessible Surface Areas (using H and a probe of 1.4 in Tinker)
     * With a probe radius of 0.0: 46.111
     */
    private double surfaceAreaOffsetVdwToSASA = GeneralizedKirkwood.DEFAULT_VDW_TO_SASA_OFFSET;
    /**
     * Surface tension in kcal/mol/Ang^2.
     */
    private double surfaceTension = GeneralizedKirkwood.DEFAULT_CAVDISP_SURFACE_TENSION;
    /**
     * Radius where volume dependence crosses over to surface area dependence (approximately at 1 nm).
     * Originally 3.0*surfaceTension/solventPressure
     * Reset to 7.339 to match Tinker
     */
    private double crossOver = GeneralizedKirkwood.DEFAULT_CROSSOVER;
    /**
     * Begin turning off the Volume term.
     */
    private double volumeOff = crossOver - 3.5;
    /**
     * Volume term is zero at the cut-off.
     */
    private double volumeCut = crossOver + 3.5;
    /**
     * Begin turning off the SA term.
     */
    private double surfaceAreaOff = crossOver + 3.9;
    /**
     * SA term is zero at the cut-off.
     */
    private double surfaceAreaCut = crossOver - 3.5;
    /**
     * Volume multiplicative switch.
     */
    private MultiplicativeSwitch volumeSwitch = new MultiplicativeSwitch(volumeCut, volumeOff);
    /**
     * Surface area multiplicative switch.
     */
    private MultiplicativeSwitch surfaceAreaSwitch = new MultiplicativeSwitch(surfaceAreaCut, surfaceAreaOff);

    /**
     * Creates/Initializes a GaussVol instance.
     *
     * @param nAtoms     The number of atoms.
     * @param ishydrogen If each atom is a hydrogen or not.
     */
    public GaussVol(int nAtoms, boolean[] ishydrogen) {
        tree = new GaussianOverlapTree(nAtoms);
        this.nAtoms = nAtoms;
        this.ishydrogen = ishydrogen;

        radii = new double[nAtoms];
        radiiOffset = new double[nAtoms];
        fill(radii, 1.0);
        fill(radiiOffset, 1.0 + offset);

        volumes = new double[nAtoms];
        volumeOffset = new double[nAtoms];
        fill(volumes, 0.0);
        fill(volumeOffset, 0.0);

        gammas = new double[nAtoms];
        fill(gammas, 0.0);
    }

    /**
     * Creates/Initializes a GaussVol instance.
     *
     * @param nAtoms     The number of atoms.
     * @param radii      Atomic radii.
     * @param volumes    Atomic volumes.
     * @param gammas     Atomic surface tensions.
     * @param ishydrogen True if the atom is a hydrogen.
     */
    public GaussVol(int nAtoms, double[] radii, double[] volumes,
                    double[] gammas, boolean[] ishydrogen) {
        tree = new GaussianOverlapTree(nAtoms);
        this.nAtoms = nAtoms;
        this.radii = radii;
        this.volumes = volumes;
        this.gammas = gammas;
        this.ishydrogen = ishydrogen;

        radiiOffset = new double[nAtoms];
        volumeOffset = new double[nAtoms];
        double fourThirdsPI = 4.0 / 3.0 * PI;
        for (int i = 0; i < nAtoms; i++) {
            radiiOffset[i] = radii[i] + offset;
            volumeOffset[i] = fourThirdsPI * pow(radiiOffset[i], 3);
        }
    }

    /**
     * Set the SA offset.
     *
     * @param offset The offset (A^2).
     */
    public void setSurfaceAreaOffset(double offset) {
        surfaceAreaOffsetVdwToSASA = offset;
    }

    /**
     * Set the Volume offset.
     *
     * @param offset The offset (A^3).
     */
    public void setVolumeOffset(double offset) {
        volumeOffsetVdwToSEV = offset;
    }

    /**
     * Return the cavitation energy.
     *
     * @return The cavitation energy.
     */
    public double getEnergy() {
        return cavitationEnergy;
    }

    public double getSolventPressure() {
        return solventPressure;
    }

    public double getSurfaceTension() {
        return surfaceTension;
    }

    public void setSolventPressure(double solventPressure) {
        this.solventPressure = solventPressure;
    }

    public void setSurfaceTension(double surfaceTension) {
        this.surfaceTension = surfaceTension;
    }

    public void setCrossOver(double crossOver) {
        this.crossOver = crossOver;
    }

    /**
     * Return Volume based cavitation energy.
     *
     * @return Volume based cavitation energy.
     */
    public double getVolumeEnergy() {
        return volumeEnergy;
    }

    /**
     * Return Surface Area based cavitation energy.
     *
     * @return Surface Area based cavitation energy.
     */
    public double getSurfaceAreaEnergy() {
        return surfaceAreaEnergy;
    }

    /**
     * Return Volume (A^3).
     *
     * @return Volume (A^3).
     */
    public double getVolume() {
        return volume;
    }

    /**
     * Return Surface Area (A^2).
     *
     * @return Surface Area (A^2).
     */
    public double getSurfaceArea() {
        return surfaceArea;
    }

    /**
     * Returns the maximum depth of the overlap tree
     *
     * @return maximumDepth
     */
    public int getMaximumDepth() {
        return maximumDepth;
    }

    /**
     * Return the total number of overlaps in the tree
     *
     * @return totalNumberOfOverlaps
     */
    public int getTotalNumberOfOverlaps() {
        return totalNumberOfOverlaps;
    }

    /**
     * Set the isHydrogen flag.
     *
     * @param isHydrogen Per atom flag to indicate if its a hydrogen.
     * @return The number of atoms.
     * @throws Exception Throws an exception if the array is null or the number of entries is incorrect.
     */
    int setIsHydrogen(boolean[] isHydrogen) throws Exception {
        if (nAtoms == isHydrogen.length) {
            this.ishydrogen = isHydrogen;
            return nAtoms;
        } else {
            throw new Exception(" setIsHydrogen: number of atoms does not match");
        }
    }

    /**
     * Set radii.
     *
     * @param radii Atomic radii (Angstroms).
     * @return The number of atoms.
     * @throws Exception
     */
    int setRadii(double[] radii) throws Exception {
        if (nAtoms == radii.length) {
            this.radii = radii;
            radiiOffset = new double[nAtoms];
            volumeOffset = new double[nAtoms];
            double fourThirdsPI = 4.0 / 3.0 * PI;
            for (int i = 0; i < nAtoms; i++) {
                radiiOffset[i] = radii[i] + offset;
                volumeOffset[i] = fourThirdsPI * pow(radiiOffset[i], 3);
            }
            return nAtoms;
        } else {
            throw new Exception(" setRadii: number of atoms does not match");
        }
    }

    /**
     * Set volumes.
     *
     * @param volumes Atomic volumes (Angstroms^3).
     * @return The number of atoms.
     * @throws Exception
     */
    int setVolumes(double[] volumes) throws Exception {
        if (nAtoms == volumes.length) {
            this.volumes = volumes;
            return nAtoms;
        } else {
            throw new Exception(" setVolumes: number of atoms does not match");
        }
    }

    /**
     * Set gamma values.
     *
     * @param gammas Gamma values (kcal/mol/A^2).
     * @return The number of atoms.
     * @throws Exception
     */
    int setGammas(double[] gammas) throws Exception {
        if (nAtoms == gammas.length) {
            this.gammas = gammas;
            return nAtoms;
        } else {
            throw new Exception(" setGammas: number of atoms does not match");
        }
    }

    /**
     * Compute molecular volume and surface area.
     *
     * @param positions Atomic positions to use.
     * @return The cavitation energy.
     */
    public double computeVolumeAndSA(double[][] positions) {
        return energyAndGradient(positions, new AtomicDoubleArray3D(
                AtomicDoubleArray.AtomicDoubleArrayImpl.MULTI, positions.length, 1));
    }

    /**
     * Compute molecular volume and surface area.
     *
     * @param positions Atomic positions to use.
     * @param gradient  Atomic coordinate gradient.
     * @return The cavitation energy.
     */
    public double energyAndGradient(double[][] positions, AtomicDoubleArray3D gradient) {

        // Output
        double[][] grad = new double[nAtoms][3];
        double[] totalVolume = new double[1];
        double[] energy = new double[1];
        double[] gradV = new double[nAtoms];
        double[] freeVolume = new double[nAtoms];
        double[] selfVolume = new double[nAtoms];

        if (volumeGradient == null || volumeGradient.length != nAtoms * 3) {
            volumeGradient = new double[nAtoms * 3];
            surfaceAreaGradient = new double[nAtoms * 3];
        }

        computeTree(positions);
        computeVolume(positions, totalVolume, energy, grad, gradV, freeVolume, selfVolume);

        double selfVolumeSum = 0;
        for (int i = 0; i < nAtoms; i++) {
            selfVolumeSum += selfVolume[i];

            // Volume based gradient
            int index = i * 3;
            volumeGradient[index++] = grad[i][0];
            volumeGradient[index++] = grad[i][1];
            volumeGradient[index] = grad[i][2];

            // Surface Area based gradient
            index = i * 3;
            surfaceAreaGradient[index++] = grad[i][0];
            surfaceAreaGradient[index++] = grad[i][1];
            surfaceAreaGradient[index] = grad[i][2];
        }

        // Save the total molecular volume.
        volume = totalVolume[0] + volumeOffsetVdwToSEV;

        // Calculate a purely volume based cavitation energy.
        volumeEnergy = volume * solventPressure;

        // Save a reference to non-offset radii and volumes.
        double[] radiiBak = this.radii;
        double[] volumeBak = this.volumes;

        // Load the offset radii and volumes.
        this.radii = radiiOffset;
        this.volumes = volumeOffset;

        // Print Radii
//        for (int i = 0; i < radii.length; i++) {
//            System.out.println("Cavitation radius: " + i + ", " + radii[i]);
//        }

        // Print Crossover Point and Solvent Pressure Values
//        System.out.println("\nCrossover Point: " + crossOver);
//        System.out.println("Solvent Pressure: " + solventPressure + "\n");

        // Run Volume calculation on radii that are slightly offset in order to do finite difference to get back surface area
        rescanTreeVolumes(positions);
        computeVolume(positions, totalVolume, energy, grad, gradV, freeVolume, selfVolume);

        // Set the radii and volumes to their non-offset values.
        this.radii = radiiBak;
        this.volumes = volumeBak;

        double selfVolumeOffsetSum = 0;
        for (int i = 0; i < nAtoms; i++) {
            selfVolumeOffsetSum += selfVolume[i];

            // Surface Area based gradient
            int index = i * 3;
            surfaceAreaGradient[index] = (grad[i][0] - surfaceAreaGradient[index++]) / offset;
            surfaceAreaGradient[index] = (grad[i][1] - surfaceAreaGradient[index++]) / offset;
            surfaceAreaGradient[index] = (grad[i][2] - surfaceAreaGradient[index]) / offset;
        }

        // Calculate the surface area.
        surfaceArea = ((selfVolumeOffsetSum - selfVolumeSum) / offset) + surfaceAreaOffsetVdwToSASA;

        // Calculate a purely surface area based cavitation energy.
        surfaceAreaEnergy = surfaceArea * surfaceTension;

        // Use SA to find an effective cavity radius.
        double reff = 0.5 * sqrt(surfaceArea / PI);
        double reff2 = reff * reff;
        double reff3 = reff2 * reff;
        double reff4 = reff3 * reff;
        double reff5 = reff4 * reff;
        double dreff = reff / (2.0 * surfaceArea);

        // Find the cavitation energy using a combination of volume and surface area dependence.
        if (reff < volumeOff) {
            // Volume only.
            // logger.info(format(" Volume Only: %8.6f < %8.6f", reff, volumeOff));
            // Find cavity energy from only the molecular volume.
            cavitationEnergy = volumeEnergy;
            addVolumeGradient(1.0, 0.0, gradient);
        } else if (reff <= volumeCut) {
            // Include a tapered molecular volume.
            double taper = volumeSwitch.taper(reff, reff2, reff3, reff4, reff5);
            double dtaper = volumeSwitch.dtaper(reff, reff2, reff3, reff4) * dreff;
            // logger.info(format(" Tapered Volume: %8.6f <= %8.6f <= %8.6f -> %8.6f", volumeOff, reff, volumeCut, taper));
            cavitationEnergy = taper * volumeEnergy;
            addVolumeGradient(taper, dtaper, gradient);
        }

        if (reff > surfaceAreaOff) {
            // Find cavity energy from only SA.
            cavitationEnergy = surfaceAreaEnergy;
            // logger.info(format(" SA Only: %8.6f > %8.6f", surfaceAreaCut, reff));
            addSurfaceAreaGradient(1.0, 0.0, gradient);
        } else if (reff >= surfaceAreaCut) {
            // Include a tapered surface area term.
            double taperSA = surfaceAreaSwitch.taper(reff, reff2, reff3, reff4, reff5);
            double dtaperSA = surfaceAreaSwitch.dtaper(reff, reff2, reff3, reff4) * dreff;
            // logger.info(format(" Tapered SA: %8.6f <= %8.6f <= %8.6f -> %8.6f", surfaceAreaCut, reff, surfaceAreaOff, taperSA));
            cavitationEnergy += taperSA * surfaceAreaEnergy;
            addSurfaceAreaGradient(taperSA, dtaperSA, gradient);
        }

        // Calculate effective radius by assuming the GaussVol volume is the volume of a sphere
        double threeOverFourPi = 3.0 / (4.0 * Math.PI);
        double radical = totalVolume[0] * threeOverFourPi;
        double effectiveRadius = pow(radical, 1 / 3);

        if (logger.isLoggable(Level.FINE)) {
            logger.fine(format("\n Volume:              %8.3f (Ang^3)", totalVolume[0]));
            logger.fine(format(" Volume Energy:       %8.3f (kcal/mol)", volumeEnergy));
            logger.fine(format(" Surface Area:        %8.3f (Ang^2)", surfaceArea));
            logger.fine(format(" Surface Area Energy: %8.3f (kcal/mol)", surfaceAreaEnergy));
            logger.fine(format(" Volume + SA Energy:  %8.3f (kcal/mol)", cavitationEnergy));
            logger.fine(format(" Effective Radius:    %8.3f (Ang)", effectiveRadius));
        }

        return cavitationEnergy;
    }

    /**
     * Collect the volume base cavitation energy and gradient contributions.
     *
     * @param taperVolume    Tapered volume (A^3).
     * @param dTaperVolumedR Derivative of the tapered volume with respect to effective radius.
     * @param gradient       Array to accumulate derivatives.
     */
    private void addVolumeGradient(double taperVolume, double dTaperVolumedR, AtomicDoubleArray3D gradient) {
        taperVolume *= solventPressure;
        dTaperVolumedR *= volumeEnergy;
        for (int i = 0; i < nAtoms; i++) {
            int index = i * 3;
//            gradient[0][i] += taperVolume * volumeGradient[index] + dTaperVolumedR * surfaceAreaGradient[index++];
//            gradient[1][i] += taperVolume * volumeGradient[index] + dTaperVolumedR * surfaceAreaGradient[index++];
//            gradient[2][i] += taperVolume * volumeGradient[index] + dTaperVolumedR * surfaceAreaGradient[index];
            double gx = taperVolume * volumeGradient[index] + dTaperVolumedR * surfaceAreaGradient[index++];
            double gy = taperVolume * volumeGradient[index] + dTaperVolumedR * surfaceAreaGradient[index++];
            double gz = taperVolume * volumeGradient[index] + dTaperVolumedR * surfaceAreaGradient[index];
            gradient.add(0, i, gx, gy, gz);
        }
    }

    /**
     * Collect the surface area based cavitation energy and gradient contributions.
     *
     * @param taperSA    Tapered surface area (A^2).
     * @param dTaperSAdR Derivative of the tapered surface area with respect to effective radius.
     * @param gradient   Array to accumulate derivatives.
     */
    private void addSurfaceAreaGradient(double taperSA, double dTaperSAdR, AtomicDoubleArray3D gradient) {
        double factor = surfaceTension * taperSA + surfaceAreaEnergy * dTaperSAdR;
        for (int i = 0; i < nAtoms; i++) {
            int index = i * 3;
//            gradient[0][i] += factor * surfaceAreaGradient[index++];
//            gradient[1][i] += factor * surfaceAreaGradient[index++];
//            gradient[2][i] += factor * surfaceAreaGradient[index];
            double gx = factor * surfaceAreaGradient[index++];
            double gy = factor * surfaceAreaGradient[index++];
            double gz = factor * surfaceAreaGradient[index];
            gradient.add(0, i, gx, gy, gz);
        }
    }

    /**
     * Constructs the tree.
     *
     * @param positions Current atomic positions.
     */
    private void computeTree(double[][] positions) {
        tree.computeOverlapTreeR(positions, radii, volumes, gammas, ishydrogen);
    }

    /**
     * Returns GaussVol volume energy function and forces.
     * Also returns gradients with respect to atomic volumes and atomic free-volumes and self-volumes.
     *
     * @param positions
     * @param totalVolume
     * @param totalEnergy
     * @param grad
     * @param gradV
     * @param free_volume
     * @param self_volume
     */
    private void computeVolume(double[][] positions,
                               double[] totalVolume, double[] totalEnergy,
                               double[][] grad, double[] gradV,
                               double[] free_volume, double[] self_volume) {
        tree.computeVolume2R(positions, totalVolume, totalEnergy, grad, gradV, free_volume, self_volume);
        for (int i = 0; i < nAtoms; ++i) {
            if (volumes[i] > 0) {
                gradV[i] = gradV[i] / volumes[i];
            }
        }

    }

    /**
     * Rescan the tree after resetting gammas, radii and volumes
     *
     * @param positions
     */
    private void rescanTreeVolumes(double[][] positions) {
        tree.rescanTreeV(positions, radii, volumes, gammas, ishydrogen);
    }

    /**
     * Rescan the tree resetting gammas only with current values.
     */
    private void rescanTreeGammas() {
        tree.rescanTreeG(gammas);
    }

    /**
     * Returns number of overlaps for each atom.
     *
     * @param nov Number of overlaps.
     */
    private void getStats(int[] nov) {
        if (nov.length != nAtoms) return;

        for (int i = 0; i < nAtoms; i++) nov[i] = 0;
        for (int atom = 0; atom < nAtoms; atom++) {
            int slot = atom + 1;
            nov[atom] = tree.nchildrenUnderSlotR(slot);
        }

    }

    /**
     * Print the tree.
     */
    private void printTree() {
        tree.printTree();
    }

    /**
     * 3D Gaussian, V,c,a representation.
     */
    private class GaussianVca {
        // Gaussian volume
        public double v;
        // Gaussian exponent
        public double a;
        // Center
        public double[] c = new double[3];
    }

    /**
     * Overlap between two Gaussians represented by a (V,c,a) triplet
     * V: volume of Gaussian
     * c: position of Gaussian
     * a: exponential coefficient
     * g(x) = V (a/pi)^(3/2) exp(-a(x-c)^2)
     * this version is based on V=V(V1,V2,r1,r2,alpha)
     * alpha = (a1 + a2)/(a1 a2)
     * dVdr is (1/r)*(dV12/dr)
     * dVdV is dV12/dV1
     * dVdalpha is dV12/dalpha
     * d2Vdalphadr is (1/r)*d^2V12/dalpha dr
     * d2VdVdr is (1/r) d^2V12/dV1 dr
     */
    private class GaussianOverlap implements Comparable<GaussianOverlap> {
        /**
         * level (0=root, 1=atoms, 2=2-body, 3=3-body, etc.)
         */
        public int level;
        /**
         * Gaussian representing overlap
         */
        public GaussianVca g = new GaussianVca();
        /**
         * Volume of overlap (also stores Psi1..i in GPU version)
         */
        public double volume;
        /**
         * Derivative wrt volume of first atom (also stores F1..i in GPU version)
         */
        double dvv1;
        /**
         * Derivative wrt position of first atom (also stores P1..i in GPU version)
         */
        double[] dv1 = new double[3];
        ;
        /**
         * Sum gammai for this overlap (surface tension parameter)
         */
        double gamma1i;
        /**
         * Self volume accumulator (also stores Psi'1..i in GPU version)
         */
        double selfVolume;
        /**
         * Switching function derivatives
         */
        double sfp;
        /**
         * The atomic index of the last atom of the overlap list (i, j, k, ..., atom)
         */
        public int atom;
        /**
         * = (Parent, atom)
         * index in tree list of parent overlap
         */
        int parentIndex;
        /**
         * Start index in tree array of children
         */
        int childrenStartindex;
        /**
         * Number of children.
         */
        int childrenCount;

        /**
         * Print overlaps.
         */
        public void printOverlap() {
            logger.info(format(" Gaussian Overlap %d: Atom: %d, Parent: %d, ChildrenStartIndex: %d, ChildrenCount: %d," +
                            "Volume: %6.3f, Gamma: %6.3f, Gauss.a: %6.3f, Gauss.v: %6.3f, Gauss.center (%6.3f,%6.3f,%6.3f)," +
                            "dedx: %6.3f, dedy: %6.3f, dedz: %6.3f, sfp: %6.3f",
                    level, atom, parentIndex, childrenStartindex, childrenCount, volume, gamma1i, g.a, g.v,
                    g.c[0], g.c[1], g.c[2], dv1[0], dv1[1], dv1[2], sfp));
        }

        /**
         * Order by volume, larger first.
         *
         * @param o GaussianOverlap to compare to.
         * @return Compare by volume.
         */
        @Override
        public int compareTo(GaussianOverlap o) {
            return Double.compare(volume, o.volume);
        }
    }

    /**
     * Gaussian Overlap Tree.
     */
    private class GaussianOverlapTree {

        /**
         * Number of atoms.
         */
        int nAtoms;
        /**
         * The root is at index 0, atoms are at 1..natoms
         */
        ArrayList<GaussianOverlap> overlaps;

        GaussianOverlapTree(int nAtoms) {
            this.nAtoms = nAtoms;
            overlaps = new ArrayList<>(nAtoms + 1);
        }


        /**
         * @param pos        Atomic positions.
         * @param radii      Atomic radii.
         * @param volumes    Atomic volumes.
         * @param gammas     Atomic surface tensions.
         * @param ishydrogen True if the atom is a hydrogen.
         * @return
         */
        int initOverlapTree(double[][] pos, double[] radii, double[] volumes,
                            double[] gammas, boolean[] ishydrogen) {


            // Reset tree
            overlaps = new ArrayList<>(nAtoms + 1);
            // TODO: Determine if overlaps.clear() is more efficient.

            // Slot 0 contains the master tree information, children = all of the atoms.
            GaussianOverlap overlap = new GaussianOverlap();
            overlap.level = 0;
            overlap.volume = 0;
            //overlap.dv1 = new double[3];
            overlap.dvv1 = 0.;
            overlap.selfVolume = 0;
            overlap.sfp = 1.;
            overlap.gamma1i = 0.;
            overlap.parentIndex = -1;
            overlap.atom = -1;
            overlap.childrenStartindex = 1;
            overlap.childrenCount = nAtoms;

            overlaps.add(overlap);

            //logger.info(String.format("Initializing Tree Using Following Inputs"));
            // list of atoms start at slot #1
            for (int iat = 0; iat < nAtoms; iat++) {
                overlap = new GaussianOverlap();
                double a = sphereConversion / (radii[iat] * radii[iat]);
                double vol = ishydrogen[iat] ? 0 : volumes[iat];
                overlap.level = 1;
                overlap.g.v = vol;
                overlap.g.a = a;
                overlap.g.c = pos[iat];
                overlap.volume = vol;
                //logger.info(String.format("Atom: %s, Gaussian Volume: %8.6f, Center: (%8.6f,%8.6f,%8.6f)", iat, overlap.g.v,
                //overlap.g.c[0],overlap.g.c[1],overlap.g.c[2]));

                //overlap.dv1 = new double[3];
                overlap.dvv1 = 1; //dVi/dVi
                overlap.selfVolume = 0;
                overlap.sfp = 1;
                overlap.gamma1i = gammas[iat];// gamma[iat]/SA_DR;
                overlap.parentIndex = 0;
                overlap.atom = iat;
                overlap.childrenStartindex = -1;
                overlap.childrenCount = -1;
                overlaps.add(overlap);
            }

            return 1;
        }

        /**
         * @param parent_index      Parent index.
         * @param children_overlaps Children overlaps.
         * @return Index of the first added child.
         */
        int addChildren(int parent_index, ArrayList<GaussianOverlap> children_overlaps) {
            int i, slot;

            /* adds children starting at the last slot */
            int start_index = overlaps.size();

            int noverlaps = children_overlaps.size();

            // Possible optimization.
            //overlaps.ensureCapacity(start_index + noverlaps);

            /* retrieves address of root overlap */
            GaussianOverlap root = overlaps.get(parent_index);

            /* registers list of children */
            root.childrenStartindex = start_index;
            root.childrenCount = noverlaps;

            // Sort neighbors by overlap volume.
            Collections.sort(children_overlaps);

            int root_level = root.level;
            int nextLevel = root_level + 1;

            // Now copies the children overlaps from temp buffer.
            for (GaussianOverlap child : children_overlaps) {
                child.level = nextLevel;

                // Connect overlap to parent
                child.parentIndex = parent_index;

                // Reset its children indexes
                child.childrenStartindex = -1;
                child.childrenCount = -1;

                // Add to tree.
                // note that the 'root' pointer may be invalidated by the push back below
                overlaps.add(child);
            }

            return start_index;
        }

        /**
         * scans the siblings of overlap identified by "root_index" to create children overlaps,
         * returns them into the "children_overlaps" buffer: (root) + (atom) -> (root, atom)
         *
         * @param root_index        Root index.
         * @param children_overlaps Children overlaps.
         */
        void computeChildren(int root_index, ArrayList<GaussianOverlap> children_overlaps) {
            int parent_index;
            int sibling_start, sibling_count;

            // Reset output buffer
            // TODO: Test whether this is more or less efficient than declaring a new list.
            children_overlaps.clear();

            // Retrieves overlap.
            GaussianOverlap root = overlaps.get(root_index);

            // Retrieves parent overlap.
            parent_index = root.parentIndex;

            //master root? can't do computeChildren() on master root
            if (parent_index < 0) {
                throw new IllegalArgumentException(" Cannot compute children of master node!");
            }

            if (root.level >= MAX_ORDER) {
                return; // Ignore overlaps above a certain order to cap computational cost.
            }

            GaussianOverlap parent = overlaps.get(parent_index);

            /* Retrieves start index and count of siblings. Includes both younger and older siblings */
            sibling_start = parent.childrenStartindex;
            sibling_count = parent.childrenCount;

            // Parent is not initialized?
            if (sibling_start < 0 || sibling_count < 0) {
                throw new IllegalArgumentException(String.format(" Parent %s of overlap %s has no sibilings.", parent, root));
            }

            // This overlap somehow is not the child of registered parent.
            if (root_index < sibling_start && root_index > sibling_start + sibling_count - 1) {
                throw new IllegalArgumentException(String.format(" Node %s is somehow not the child of its parent %s", root, parent));
            }

            // Now loops over "younger" siblings (i<j loop) to compute new overlaps.
            // Loop starts at the first younger sibling, and runs to the end of all siblings.
            for (int slotj = root_index + 1; slotj < sibling_start + sibling_count; slotj++) {

                GaussianVca g12 = new GaussianVca();

                GaussianOverlap sibling = overlaps.get(slotj);
                double gvol;
                double[] dVdr = new double[1];
                double[] dVdV = new double[1];
                double[] sfp = new double[1];

                // Atomic gaussian of last atom of sibling.

                int atom2 = sibling.atom;
                GaussianVca g1 = root.g;
                // Atoms are stored in the tree at indexes 1...N
                GaussianVca g2 = overlaps.get(atom2 + 1).g;
                gvol = overlapGaussianAlpha(g1, g2, g12, dVdr, dVdV, sfp);

                /* create child if overlap volume is above a threshold.
                Due to Gaussians having infinite support, volume is never zero. */
                if (gvol > MIN_GVOL) {
                    GaussianOverlap ov = new GaussianOverlap();
                    // TODO: Put this logic into a GaussianOverlap constructor.
                    ov.g = g12;
                    ov.volume = gvol;
                    ov.selfVolume = 0;
                    ov.atom = atom2;

                    // dv1 is the gradient of V(123..)n with respect to the position of 1
                    // ov.dv1 = ( g2.c - g1.c ) * (-dVdr);
                    diff(g2.c, g1.c, ov.dv1);
                    scalar(ov.dv1, -dVdr[0], ov.dv1);

                    //dvv1 is the derivative of V(123...)n with respect to V(123...)
                    ov.dvv1 = dVdV[0];
                    ov.sfp = sfp[0];
                    ov.gamma1i = root.gamma1i + overlaps.get(atom2 + 1).gamma1i;
                    children_overlaps.add(ov);
                }
            }
        }

        /**
         * Grow the tree with more children starting at the given root slot (recursive).
         *
         * @param root The root index.
         */
        private void computeAndAddChildrenR(int root) {
            ArrayList<GaussianOverlap> children_overlaps = new ArrayList<>();
            computeChildren(root, children_overlaps);
            int noverlaps = children_overlaps.size();
            if (noverlaps > 0) {
                int start_slot = addChildren(root, children_overlaps);
                for (int ichild = start_slot; ichild < start_slot + noverlaps; ichild++) {
                    computeAndAddChildrenR(ichild);
                    totalNumberOfOverlaps++;
                }
            }
        }

        /**
         * @param pos        Atomic positions.
         * @param radii      Atomic radii.
         * @param volumes    Atomic volumes.
         * @param gammas     Atomic surface tensions.
         * @param ishydrogen True if the atom is a hydrogen.
         */
        void computeOverlapTreeR(double[][] pos, double[] radii,
                                 double[] volumes, double[] gammas, boolean[] ishydrogen) {
            initOverlapTree(pos, radii, volumes, gammas, ishydrogen);
            for (int slot = 1; slot <= nAtoms; slot++) {
                computeAndAddChildrenR(slot);
                totalNumberOfOverlaps++;
            }
        }

        /**
         * Compute volumes, energy of the overlap at slot and calls itself recursively to get
         * the volumes of the children.
         *
         * @param slot
         * @param psi1i       Subtree accumulator for free volume.
         * @param f1i         Subtree accumulator for free volume.
         * @param p1i         Subtree accumulator for free volume.
         * @param psip1i      Subtree accumulator for self volume.
         * @param fp1i        Subtree accumulators for self volume.
         * @param pp1i        Subtree accumulators for self volume.
         * @param energy1i    Subtree accumulator for volume-based energy.
         * @param fenergy1i   Subtree accumulator for volume-based energy.
         * @param penergy1i   subtree accumulator for volume-based energy.
         * @param dr          Gradient of volume-based energy wrt to atomic positions.
         * @param dv          Gradient of volume-based energy wrt to atomic volumes.
         * @param free_volume Atomic free volumes.
         * @param self_volume Atomic self volumes.
         * @return
         */
        void computeVolumeUnderSlot2R(
                int slot,
                double[] psi1i, double[] f1i, double[] p1i,
                double[] psip1i, double[] fp1i, double[] pp1i,
                double[] energy1i, double[] fenergy1i, double[] penergy1i,
                double[][] dr, double[] dv, double[] free_volume, double[] self_volume) {

            GaussianOverlap ov = overlaps.get(slot);
            //Keep track of overlap depth for each overlap. If a new depth is greater than previous greatest, save depth
            // in maximumDepth
            if (ov.level >= maximumDepth) {
                //logger.info(format("Current depth: %d", ov.level));
                maximumDepth = ov.level;
                //logger.info(format("Current max depth: %d", maximumDepth));
            }
            // Whether to add volumes (e.g. selfs, 3-body overlaps) or subtract them (e.g. 2-body overlaps, 4-body overlaps)
            double cf = ov.level % 2 == 0 ? -1.0 : 1.0;
            // Overall volume is increased/decreased by the full volume.
            double volcoeff = ov.level > 0 ? cf : 0;
            // Atomic contributions to overlap volume are evenly distributed.
            double volcoeffp = ov.level > 0 ? volcoeff / (double) ov.level : 0;

            int atom = ov.atom;
            double ai = overlaps.get(atom + 1).g.a;
            double a1i = ov.g.a;
            double a1 = a1i - ai;

            psi1i[0] = volcoeff * ov.volume; //for free volumes
            //logger.info(format("Atom: %d, psi1i: %8.6f",ov.atom, psi1i[0]));
            f1i[0] = volcoeff * ov.sfp;

            psip1i[0] = volcoeffp * ov.volume; //for self volumes
            fp1i[0] = volcoeffp * ov.sfp;

            energy1i[0] = volcoeffp * ov.gamma1i * ov.volume; //EV energy
            fenergy1i[0] = volcoeffp * ov.sfp * ov.gamma1i;

            // These arrays must be allocated prior to entering the method to return their values.
            // p1i[0] = new double[3];
            // pp1i[0] = new double[3];
            // penergy1i[0] = new double[3];

            if (ov.childrenStartindex >= 0) {
                for (int sloti = ov.childrenStartindex; sloti < ov.childrenStartindex + ov.childrenCount; sloti++) {
                    double[] psi1it = new double[1];
                    double[] f1it = new double[1];
                    double[] p1it = new double[3];
                    double[] psip1it = new double[1];
                    double[] fp1it = new double[1];
                    double[] pp1it = new double[3];
                    double[] energy1it = new double[1];
                    double[] fenergy1it = new double[1];
                    double[] penergy1it = new double[3];
                    computeVolumeUnderSlot2R(sloti,
                            psi1it, f1it, p1it,
                            psip1it, fp1it, pp1it,
                            energy1it, fenergy1it, penergy1it,
                            dr, dv, free_volume, self_volume);
                    psi1i[0] += psi1it[0];
                    f1i[0] += f1it[0];
                    sum(p1i, p1it, p1i);

                    psip1i[0] += psip1it[0];
                    fp1i[0] += fp1it[0];
                    sum(pp1i, pp1it, pp1i);

                    energy1i[0] += energy1it[0];
                    fenergy1i[0] += fenergy1it[0];
                    sum(penergy1i, penergy1it, penergy1i);
                }
            }

            if (ov.level > 0) {
                // Contributions to free and self volume of last atom
                free_volume[atom] += psi1i[0];
                self_volume[atom] += psip1i[0];

                // Contributions to energy gradients
                double c2 = ai / a1i;

                // dr[atom] += (-ov.dv1) * fenergy1i + penergy1i * c2;
                double[] work1 = new double[3];
                double[] work2 = new double[3];
                double[] work3 = new double[3];
                scalar(penergy1i, c2, work1);
                scalar(ov.dv1, -fenergy1i[0], work2);
                sum(work1, work2, work3);
                sum(dr[atom], work3, dr[atom]);

                // ov.g.v is the unswitched volume
                // dv[atom] += ov.g.v * fenergy1i; //will be divided by Vatom later
                dv[atom] += ov.g.v * fenergy1i[0];

                // Update subtree P1..i's for parent
                c2 = a1 / a1i;

                // p1i = (ov.dv1) * f1i + p1i * c2;
                scalar(ov.dv1, f1i[0], work1);
                scalar(pp1i, c2, work2);
                sum(work1, work2, p1i);

                // pp1i = (ov.dv1) * fp1i + pp1i * c2;
                scalar(ov.dv1, fp1i[0], work1);
                scalar(pp1i, c2, work2);
                sum(work1, work2, pp1i);

                // penergy1i = (ov.dv1) * fenergy1i + penergy1i * c2;
                scalar(ov.dv1, fenergy1i[0], work1);
                scalar(penergy1i, c2, work2);
                sum(work1, work2, penergy1i);

                // Update subtree F1..i's for parent
                f1i[0] = ov.dvv1 * f1i[0];
                fp1i[0] = ov.dvv1 * fp1i[0];
                fenergy1i[0] = ov.dvv1 * fenergy1i[0];
            }
        }

        /**
         * Recursively traverses tree and computes volumes, etc.
         *
         * @param pos
         * @param volume
         * @param energy
         * @param dr
         * @param dv
         * @param free_volume
         * @param self_volume
         */
        void computeVolume2R(double[][] pos, double[] volume, double[] energy,
                             double[][] dr, double[] dv,
                             double[] free_volume, double[] self_volume) {

            double[] psi1i = new double[1];
            double[] f1i = new double[1];
            double[] p1i = new double[3];
            double[] psip1i = new double[1];
            double[] fp1i = new double[1];
            double[] pp1i = new double[3];
            double[] energy1i = new double[1];
            double[] fenergy1i = new double[1];
            double[] penergy1i = new double[3];

            // Reset volumes, gradient
            for (int i = 0; i < dr.length; ++i) {
                Arrays.fill(dr[i], 0);
            }
            fill(dv, 0.0);
            fill(free_volume, 0.0);
            fill(self_volume, 0.0);

            computeVolumeUnderSlot2R(0,
                    psi1i, f1i, p1i,
                    psip1i, fp1i, pp1i,
                    energy1i, fenergy1i, penergy1i,
                    dr, dv, free_volume, self_volume);

            volume[0] = psi1i[0];
            energy[0] = energy1i[0];
        }

        /**
         * Rescan the sub-tree to recompute the volumes, does not modify the tree.
         *
         * @param slot
         * @return
         */
        int rescanR(int slot) {
            int parent_index;

            // This overlap.
            GaussianOverlap ov = overlaps.get(slot);

            // Recompute its own overlap by merging parent and last atom.
            parent_index = ov.parentIndex;
            if (parent_index > 0) {
                GaussianVca g12 = new GaussianVca();
                double[] dVdr = new double[1];
                double[] dVdV = new double[1];
                double[] sfp = new double[1];

                int atom = ov.atom;
                GaussianOverlap parent = overlaps.get(parent_index);
                GaussianVca g1 = parent.g;

                // Atoms are stored in the tree at indexes 1...N
                GaussianVca g2 = overlaps.get(atom + 1).g;
                double gvol = overlapGaussianAlpha(g1, g2, g12, dVdr, dVdV, sfp);
                ov.g = g12;
                ov.volume = gvol;

                // dv1 is the gradient of V(123..)n with respect to the position of 1
                // ov.dv1 = ( g2.c - g1.c ) * (-dVdr);
                diff(g2.c, g1.c, ov.dv1);
                scalar(ov.dv1, -dVdr[0], ov.dv1);

                // dvv1 is the derivative of V(123...)n with respect to V(123...)
                ov.dvv1 = dVdV[0];
                ov.sfp = sfp[0];
                ov.gamma1i = parent.gamma1i + overlaps.get(atom + 1).gamma1i;
            }

            /* calls itself recursively on the children */
            for (int slot_child = ov.childrenStartindex; slot_child < ov.childrenStartindex + ov.childrenCount; slot_child++) {
                rescanR(slot_child);
            }

            return 1;

        }

        /**
         * Rescan the tree to recompute the volumes, does not modify the tree.
         *
         * @param pos        Atomic positions.
         * @param radii      Atomic radii.
         * @param volumes    Atomic volumes.
         * @param gammas     Atomic surface tensions.
         * @param ishydrogen True if the atom is a hydrogen.
         * @return
         */
        int rescanTreeV(double[][] pos, double[] radii,
                        double[] volumes, double[] gammas, boolean[] ishydrogen) {

            int slot = 0;
            GaussianOverlap ov = overlaps.get(slot);

            ov.level = 0;
            ov.volume = 0;
            ov.dv1 = new double[3];
            ov.dvv1 = 0.;
            ov.selfVolume = 0;
            ov.sfp = 1.;
            ov.gamma1i = 0.;

            slot = 1;
            for (int iat = 0; iat < nAtoms; iat++, slot++) {
                double a = sphereConversion / (radii[iat] * radii[iat]);
                double vol = ishydrogen[iat] ? 0. : volumes[iat];
                ov = overlaps.get(slot);
                ov.level = 1;
                ov.g.v = vol;
                ov.g.a = a;
                ov.g.c = pos[iat];
                ov.volume = vol;
                ov.dv1 = new double[3];
                //dVi/dVi
                ov.dvv1 = 1.;
                ov.selfVolume = 0.;
                ov.sfp = 1.;
                // gamma[iat]/SA_DR
                ov.gamma1i = gammas[iat];
            }

            rescanR(0);

            return 1;
        }

        /**
         * Rescan the sub-tree to recompute the gammas, does not modify the volumes nor the tree.
         *
         * @param slot
         * @return
         */
        int rescanGammaR(int slot) {

            // This overlap.
            GaussianOverlap ov = overlaps.get(slot);

            // Recompute its own overlap by merging parent and last atom.
            int parent_index = ov.parentIndex;
            if (parent_index > 0) {
                int atom = ov.atom;
                GaussianOverlap parent = overlaps.get(parent_index);
                ov.gamma1i = parent.gamma1i + overlaps.get(atom + 1).gamma1i;
            }

            // Calls itself recursively on the children.
            for (int slot_child = ov.childrenStartindex; slot_child < ov.childrenStartindex + ov.childrenCount; slot_child++) {
                rescanGammaR(slot_child);
            }

            return 1;

        }

        /**
         * Rescan the tree to recompute the gammas only, does not modify volumes and the tree.
         *
         * @param gammas
         * @return
         */
        int rescanTreeG(double[] gammas) {

            int slot = 0;
            GaussianOverlap ov = overlaps.get(slot);
            ov.gamma1i = 0.;

            slot = 1;
            for (int iat = 0; iat < nAtoms; iat++, slot++) {
                ov = overlaps.get(slot);
                ov.gamma1i = gammas[iat];
            }

            rescanGammaR(0);
            return 1;
        }

        /**
         * Print the contents of the tree.
         */
        void printTree() {
            //logger.info("slot level LastAtom parent ChStart ChCount SelfV V gamma a x y z dedx dedy dedz sfp");
            for (int i = 1; i <= nAtoms; i++) {
                printTreeR(i);
            }

        }

        /**
         * Print the contents of the tree (recursive).
         *
         * @param slot
         */
        void printTreeR(int slot) {
            GaussianOverlap ov = overlaps.get(slot);
            logger.info(String.format("tg:      %d ", slot));
            ov.printOverlap();
            for (int i = ov.childrenStartindex; i < ov.childrenStartindex + ov.childrenCount; i++) {
                printTreeR(i);
            }
        }

        /**
         * Counts number of overlaps under the one given.
         *
         * @param slot
         * @return
         */
        int nchildrenUnderSlotR(int slot) {
            int n = 0;
            if (overlaps.get(slot).childrenCount > 0) {
                n += overlaps.get(slot).childrenCount;
                //now calls itself on the children
                for (int i = 0; i < overlaps.get(slot).childrenCount; i++) {
                    n += nchildrenUnderSlotR(overlaps.get(slot).childrenStartindex + i);
                }
            }
            return n;
        }
    }

    /**
     * Overlap volume switching function + 1st derivative
     *
     * @param gvol
     * @param volmina
     * @param volminb
     * @param sp
     * @return
     */
    private double polSwitchFunction(double gvol, double volmina, double volminb, double[] sp) {

        double swf = 0.0f;
        double swfp = 1.0f;
        double swd, swu, swu2, swu3, s;
        if (gvol > volminb) {
            swf = 1.0f;
            swfp = 0.0f;
        } else if (gvol < volmina) {
            swf = 0.0f;
            swfp = 0.0f;
        }
        swd = 1.f / (volminb - volmina);
        swu = (gvol - volmina) * swd;
        swu2 = swu * swu;
        swu3 = swu * swu2;
        s = swf + swfp * swu3 * (10.f - 15.f * swu + 6.f * swu2);
        sp[0] = swfp * swd * 30.f * swu2 * (1.f - 2.f * swu + swu2);

        //turn off switching function
        //*sp = 0.0;
        //s = 1.0;

        return s;
    }

    /**
     * Overlap between two Gaussians represented by a (V,c,a) triplet
     * <p>
     * V: volume of Gaussian
     * c: position of Gaussian
     * a: exponential coefficient
     * <p>
     * g(x) = V (a/pi)^(3/2) exp(-a(x-c)^2)
     * <p>
     * this version is based on V=V(V1,V2,r1,r2,alpha)
     * alpha = (a1 + a2)/(a1 a2)
     * <p>
     * dVdr is (1/r)*(dV12/dr)
     * dVdV is dV12/dV1
     * dVdalpha is dV12/dalpha
     * d2Vdalphadr is (1/r)*d^2V12/dalpha dr
     * d2VdVdr is (1/r) d^2V12/dV1 dr
     *
     * @param g1   Gaussian 1.
     * @param g2   Gaussian 2.
     * @param g12  Overlap Gaussian.
     * @param dVdr is (1/r)*(dV12/dr)
     * @param dVdV is dV12/dV1
     * @param sfp
     * @return
     */
    private double overlapGaussianAlpha(GaussianVca g1, GaussianVca g2, GaussianVca g12,
                                        double[] dVdr, double[] dVdV, double[] sfp) {

        double d2, deltai, gvol, a12;
        double s, df, dgvol, dgvolv, ef;
        double[] c1 = g1.c;
        double[] c2 = g2.c;
        double[] dist = new double[3];
        double[] sp = new double[1];

        diff(c2, c1, dist);
        d2 = rsq(dist);

        a12 = g1.a + g2.a;
        deltai = 1. / a12;

        // 1/alpha
        df = (g1.a) * (g2.a) * deltai;

        ef = exp(-df * d2);
        gvol = ((g1.v * g2.v) / pow(PI / df, 1.5)) * ef;

        // (1/r)*(dV/dr) w/o switching function
        dgvol = -2.f * df * gvol;

        // (1/r)*(dV/dr) w/o switching function
        dgvolv = g1.v > 0 ? gvol / g1.v : 0.0;

        // Parameters for overlap gaussian. Note that c1 and c2 are Vec3's and the "*" operator wants
        // the vector first and scalar second vector2 = vector1 * scalar
        // g12.c = ((c1 * g1.a) + (c2 * g2.a)) * deltai;

        double[] c1a = new double[3];
        double[] c2a = new double[3];
        scalar(c1, g1.a * deltai, c1a);
        scalar(c2, g2.a * deltai, c2a);
        sum(c1a, c2a, g12.c);

        g12.a = a12;
        g12.v = gvol;

        // Switching function
        s = polSwitchFunction(gvol, VOLMINA, VOLMINB, sp);
        sfp[0] = sp[0] * gvol + s;
        dVdr[0] = dgvol;
        dVdV[0] = dgvolv;

        return s * gvol;
    }
}<|MERGE_RESOLUTION|>--- conflicted
+++ resolved
@@ -209,23 +209,16 @@
     /**
      * Solvent pressure in kcal/mol/Ang^3.
      * Original value from Schnieders thesis work: 0.0327
-     */
-<<<<<<< HEAD
-    private double solventPressure = 0.06641;
-=======
+     * Value based on testing with Schnieders thesis test set, Sept 2019: 0.11337
+     */
     private double solventPressure = GeneralizedKirkwood.DEFAULT_SOLVENT_PRESSURE;
->>>>>>> 6ce365ff
     /**
      * Volume offset in Ang^3
-     * Set based on comparison of FFX Volumes for small molecules to Tinker
-     * Solvent-Accessible Volumes (not using H and a probe of 1.4 in Tinker)
+     * Set based on comparison of FFX Volumes for small alkanes (methane-decane)
+     * to Tinker Solvent-Accessible Volumes (using H and a probe of 1.4 in Tinker)
      * With a probe radius of 0.0: 27.939
      */
-<<<<<<< HEAD
-    private double volumeOffsetVdwToSEV = 32.344;
-=======
     private double volumeOffsetVdwToSEV = GeneralizedKirkwood.DEFAULT_VDW_TO_SEV_OFFSET;
->>>>>>> 6ce365ff
     /**
      * Surface Area offset in Ang^2
      * Set based on comparison of FFX Surface Areas for small alkanes (methane-decane)
@@ -875,7 +868,7 @@
          */
         int nAtoms;
         /**
-         * The root is at index 0, atoms are at 1..natoms
+         * The root is at index 0, atoms are at 1..natoms+1
          */
         ArrayList<GaussianOverlap> overlaps;
 
