--- conflicted
+++ resolved
@@ -215,15 +215,10 @@
    */
   public int[][][] neighborLists;
   /**
-<<<<<<< HEAD
    * Neighbor list cells
    */
   public NeighborList.Cell[][][] cells;
   /** Cartesian multipoles in the global frame with dimensions of [nsymm][nAtoms][10] */
-=======
-   * Cartesian multipoles in the global frame with dimensions of [nsymm][nAtoms][10]
-   */
->>>>>>> e79a6787
   public double[][][] globalMultipole;
   /**
    * Fractional multipoles in the global frame with dimensions of [nsymm][nAtoms][10]
