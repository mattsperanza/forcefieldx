--- conflicted
+++ resolved
@@ -118,24 +118,6 @@
         atomClassMap = new LinkedHashMap<>()
         biotypeMap = new LinkedHashMap<>()
 
-<<<<<<< HEAD
-        File inputFile = new File(filenames[0]) //read in xml
-        String fileName = FilenameUtils.removeExtension(inputFile.getName())
-        DocumentBuilderFactory dbFactory = DocumentBuilderFactory.newInstance()
-        DocumentBuilder dBuilder = dbFactory.newDocumentBuilder()
-        Document doc = dBuilder.parse(inputFile)
-
-        File waterFile = new File(filenames[1]) //read in water model xml
-        String waterFileName = FilenameUtils.removeExtension(waterFile.getName())
-        Document waterDoc = dBuilder.parse(waterFile)
-
-        //TODO: concatenate XMLs. DOM parser? groovy script?
-
-        logger.info(format(" Filename: %s%n",fileName))
-        logger.info(format(" Root Element: %s", doc.getDocumentElement().getNodeName())) // "ForceField"
-
-        File biotypeClasses = new File(filenames[2])
-=======
         String[] xmlNodes = ["AtomTypes", "Residues", "HarmonicBondForce", "HarmonicAngleForce", "PeriodicTorsionForce", "NonbondedForce"]
 
         // specify files coming in
@@ -144,7 +126,6 @@
         File watFile = new File(filenames[2])
 
         // Read and create hash map of biotype molecule descriptions and XML residue names
->>>>>>> ea60585f
         Scanner myReader = new Scanner(biotypeClasses)
         while (myReader.hasNextLine()) {
             String data = myReader.nextLine()
@@ -153,20 +134,6 @@
             biotypeMap.put(str,columnSplit[1])
         }
         myReader.close()
-<<<<<<< HEAD
-        //put forcefield xml nodes into nodeList
-        NodeList nodeList = doc.getChildNodes()
-        Node node = nodeList.item(0) // Assumed one system label for now (ForceField)
-        NodeList childNodes = node.getChildNodes()
-//        logger.info(" Child Size:" + childNodes.length)
-
-        //write a NodeList for water
-        NodeList waterNodeList = waterDoc.getChildNodes();
-        Node waterNode = waterNodeList.item(0)//also a ForceField system label
-        NodeList waterChildNodes = waterNode.getChildNodes();
-
-
-=======
 
         // Instantiate Document building objects
         DocumentBuilderFactory dbFactory = DocumentBuilderFactory.newInstance();
@@ -180,7 +147,6 @@
         watDoc = dBuilder.parse(watFile)
 
         // Instantiate Atom Type variables
->>>>>>> ea60585f
         int numAtomTypes
         int[] atomTypes
         int[] atomClasses
