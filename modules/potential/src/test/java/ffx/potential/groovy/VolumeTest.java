--- conflicted
+++ resolved
@@ -41,13 +41,8 @@
         // Evaluate the script.
         volume.run();
 
-<<<<<<< HEAD
-        org.junit.Assert.assertEquals(216.877, volume.totalVolume, 0.01);
-        org.junit.Assert.assertEquals(176.978, volume.totalSurfaceArea, 0.01);
-=======
         org.junit.Assert.assertEquals(225.71615644500164, volume.totalVolume, 0.01);
         org.junit.Assert.assertEquals(202.187, volume.totalSurfaceArea, 0.01);
->>>>>>> 6ce365ff
 
     }
 
@@ -62,13 +57,8 @@
         // Evaluate the script
         volume.run();
 
-<<<<<<< HEAD
-        org.junit.Assert.assertEquals(312.651, volume.totalVolume, 0.001);
-        org.junit.Assert.assertEquals(251.493, volume.totalSurfaceArea, 0.001);
-=======
         org.junit.Assert.assertEquals(337.53839598843217, volume.totalVolume, 0.001);
         org.junit.Assert.assertEquals(283.704, volume.totalSurfaceArea, 0.001);
->>>>>>> 6ce365ff
 
     }
 
