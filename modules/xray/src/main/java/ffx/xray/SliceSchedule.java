/*
 * To change this license header, choose License Headers in Project Properties.
 * To change this template file, choose Tools | Templates
 * and open the template in the editor.
 */
package ffx.xray;

import java.util.logging.Logger;

import static java.util.Arrays.fill;

import edu.rit.pj.IntegerSchedule;
import edu.rit.util.Range;

/**
 *
 * @author avdic
 */
public class SliceSchedule extends IntegerSchedule {

    private static final Logger logger = Logger.getLogger(SliceSchedule.class.getName());

    private int nThreads;
    private boolean threadDone[];
    private Range ranges[];
    private final int lowerBounds[];
    private final int ub[];
    private final int lb[];
    private final int fftZ;
    private int weights[];

    protected SliceSchedule(int nThreads, int fftZ) {
        this.nThreads = nThreads;
        threadDone = new boolean[nThreads];
        ranges = new Range[nThreads];
        lowerBounds = new int[nThreads + 1];
        ub = new int[nThreads];
        lb = new int[nThreads];
        this.fftZ = fftZ;
    }

    public void updateWeights(int weights[]) {
        this.weights = weights;
    }

    @Override
    public boolean isFixedSchedule() {
        return true;
    }

    @Override
    public void start(int nThreads, Range chunkRange) {
        this.nThreads = nThreads;

        if (nThreads != threadDone.length) {
            threadDone = new boolean[nThreads];
        }
        fill(threadDone, false);

        if (nThreads != ranges.length) {
            ranges = new Range[nThreads];
        }
<<<<<<< HEAD
        fill(intervals, 0);
=======
        Arrays.fill(lowerBounds, 0);
>>>>>>> feafa32b
        defineRanges();
    }

    @Override
    public Range next(int threadID) {
        if (!threadDone[threadID]) {
            threadDone[threadID] = true;
            return ranges[threadID];
        }
        return null;
    }

    private int totalWeight() {
        int totalWeight = 0;
        for (int i = 0; i < fftZ; i++) {
            totalWeight += weights[i];
        }
        return totalWeight;
    }

    private void defineRanges() {

        double totalWeight = totalWeight();
<<<<<<< HEAD
        if (totalWeight > nThreads) {
            double targetWeight = (totalWeight / (nThreads)) * .95;
            int j = 0;
            boolean quit = false;
            intervals[0] = 0;
            int i = 0;

            while (i < (nThreads) && !quit) {
                int threadWeight = 0;
                while (threadWeight < targetWeight && j < (fftZ - 1)) {
                    threadWeight += weights[j];
                    j++;
                }
                if (j < (fftZ - 1)) {
                    intervals[i + 1] = j;
                } else {
                    quit = true;
                }
                i++;
            }

            /**
             * Check if final slices remain to be assigned.
             */
            boolean terminatorFound = false;
            int terminator = 1;

            while (!terminatorFound) {
                if (intervals[terminator] != 0) {
                    terminator++;
                } else {
                    terminatorFound = true;
                }

                if (terminator == nThreads) {
                    terminatorFound = true;
                }
            }

            intervals[terminator] = fftZ - 1;

            int iThreads = 0;
            while (iThreads < (terminator - 1)) {
                ranges[iThreads] = new Range(intervals[iThreads], intervals[iThreads + 1] - 1);
                //      logger.info(String.format("Range for thread %d %s %d.", iThreads, ranges[iThreads], fftZ));
                iThreads++;
            }
            ranges[terminator - 1] = new Range(intervals[terminator - 1], intervals[terminator]);
            //   logger.info(String.format("Range for thread %d %s %d.", terminator - 1, ranges[terminator - 1], fftZ));

            for (int it = terminator; it < nThreads; it++) {
                ranges[it] = null;
            }

        } else {
=======
        
        /**
         * Infrequent edge case where the total weight is less than or 
         * equal to the number of threads.
         */
        if (totalWeight <= nThreads) {
>>>>>>> feafa32b
            Range temp = new Range(0, fftZ - 1);
            ranges = temp.subranges(nThreads);
            return;
        }
        
        /**
         * Handle the case where we only have a single thread, which will receive
         * all the slices.
         */
        if (nThreads == 1) {
            ranges[0] = new Range(0, fftZ);
            return;
        }

        double targetWeight = (totalWeight / nThreads) * .95;
        int lastSlice = fftZ - 1;
        
        int currentSlice = 0;
        lowerBounds[0] = 0;
        int currentThread = 0;
        while (currentThread < nThreads) {
            int threadWeight = 0;
            while (threadWeight < targetWeight && currentSlice < lastSlice) {
                threadWeight += weights[currentSlice];
                currentSlice++;
            }
            currentThread++;
            if (currentSlice < lastSlice) {
                lowerBounds[currentThread] = currentSlice;
            } else {
                lowerBounds[currentThread] = lastSlice;
                break;
            }
        }
        
        int lastThread = currentThread;

        /**
         * Loop over all threads that will receive work except the final one.
         */
        for (currentThread=0; currentThread<lastThread-1; currentThread++) {
            ranges[currentThread] = new Range(lowerBounds[currentThread], lowerBounds[currentThread + 1] - 1);
            //      logger.info(String.format("Range for thread %d %s %d.", iThreads, ranges[iThreads], fftZ));
        }
        /**
         * Final range for the last thread that will receive work.
         */
        ranges[lastThread - 1] = new Range(lowerBounds[lastThread - 1], lastSlice);
        //   logger.info(String.format("Range for thread %d %s %d.", terminator - 1, ranges[terminator - 1], fftZ));

        /**
         * Left-over threads with null ranges.
         */
        for (int it = lastThread; it < nThreads; it++) {
            ranges[it] = null;
        }

    }

    public int[] getWeightPerThread() {
        if (lowerBounds != null) {
            int[] weightToReturn = new int[nThreads];
            for (int i = 0; i < nThreads; i++) {
                weightToReturn[i] = lowerBounds[i + 1];
            }
            return weightToReturn;
        } else {
            return null;
        }
    }
}<|MERGE_RESOLUTION|>--- conflicted
+++ resolved
@@ -24,8 +24,6 @@
     private boolean threadDone[];
     private Range ranges[];
     private final int lowerBounds[];
-    private final int ub[];
-    private final int lb[];
     private final int fftZ;
     private int weights[];
 
@@ -34,8 +32,6 @@
         threadDone = new boolean[nThreads];
         ranges = new Range[nThreads];
         lowerBounds = new int[nThreads + 1];
-        ub = new int[nThreads];
-        lb = new int[nThreads];
         this.fftZ = fftZ;
     }
 
@@ -60,11 +56,7 @@
         if (nThreads != ranges.length) {
             ranges = new Range[nThreads];
         }
-<<<<<<< HEAD
-        fill(intervals, 0);
-=======
-        Arrays.fill(lowerBounds, 0);
->>>>>>> feafa32b
+        fill(lowerBounds, 0);
         defineRanges();
     }
 
@@ -86,77 +78,18 @@
     }
 
     private void defineRanges() {
+        double totalWeight = totalWeight();
 
-        double totalWeight = totalWeight();
-<<<<<<< HEAD
-        if (totalWeight > nThreads) {
-            double targetWeight = (totalWeight / (nThreads)) * .95;
-            int j = 0;
-            boolean quit = false;
-            intervals[0] = 0;
-            int i = 0;
-
-            while (i < (nThreads) && !quit) {
-                int threadWeight = 0;
-                while (threadWeight < targetWeight && j < (fftZ - 1)) {
-                    threadWeight += weights[j];
-                    j++;
-                }
-                if (j < (fftZ - 1)) {
-                    intervals[i + 1] = j;
-                } else {
-                    quit = true;
-                }
-                i++;
-            }
-
-            /**
-             * Check if final slices remain to be assigned.
-             */
-            boolean terminatorFound = false;
-            int terminator = 1;
-
-            while (!terminatorFound) {
-                if (intervals[terminator] != 0) {
-                    terminator++;
-                } else {
-                    terminatorFound = true;
-                }
-
-                if (terminator == nThreads) {
-                    terminatorFound = true;
-                }
-            }
-
-            intervals[terminator] = fftZ - 1;
-
-            int iThreads = 0;
-            while (iThreads < (terminator - 1)) {
-                ranges[iThreads] = new Range(intervals[iThreads], intervals[iThreads + 1] - 1);
-                //      logger.info(String.format("Range for thread %d %s %d.", iThreads, ranges[iThreads], fftZ));
-                iThreads++;
-            }
-            ranges[terminator - 1] = new Range(intervals[terminator - 1], intervals[terminator]);
-            //   logger.info(String.format("Range for thread %d %s %d.", terminator - 1, ranges[terminator - 1], fftZ));
-
-            for (int it = terminator; it < nThreads; it++) {
-                ranges[it] = null;
-            }
-
-        } else {
-=======
-        
         /**
-         * Infrequent edge case where the total weight is less than or 
+         * Infrequent edge case where the total weight is less than or
          * equal to the number of threads.
          */
         if (totalWeight <= nThreads) {
->>>>>>> feafa32b
             Range temp = new Range(0, fftZ - 1);
             ranges = temp.subranges(nThreads);
             return;
         }
-        
+
         /**
          * Handle the case where we only have a single thread, which will receive
          * all the slices.
@@ -168,7 +101,7 @@
 
         double targetWeight = (totalWeight / nThreads) * .95;
         int lastSlice = fftZ - 1;
-        
+
         int currentSlice = 0;
         lowerBounds[0] = 0;
         int currentThread = 0;
@@ -186,7 +119,7 @@
                 break;
             }
         }
-        
+
         int lastThread = currentThread;
 
         /**
@@ -194,13 +127,13 @@
          */
         for (currentThread=0; currentThread<lastThread-1; currentThread++) {
             ranges[currentThread] = new Range(lowerBounds[currentThread], lowerBounds[currentThread + 1] - 1);
-            //      logger.info(String.format("Range for thread %d %s %d.", iThreads, ranges[iThreads], fftZ));
+            logger.info(String.format("Range for thread %d %s.", currentThread, ranges[currentThread]));
         }
         /**
          * Final range for the last thread that will receive work.
          */
         ranges[lastThread - 1] = new Range(lowerBounds[lastThread - 1], lastSlice);
-        //   logger.info(String.format("Range for thread %d %s %d.", terminator - 1, ranges[terminator - 1], fftZ));
+        logger.info(String.format("Range for thread %d %s.", lastThread - 1, ranges[lastThread - 1]));
 
         /**
          * Left-over threads with null ranges.
@@ -208,7 +141,6 @@
         for (int it = lastThread; it < nThreads; it++) {
             ranges[it] = null;
         }
-
     }
 
     public int[] getWeightPerThread() {
