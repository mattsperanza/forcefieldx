--- conflicted
+++ resolved
@@ -409,12 +409,11 @@
             default:
         }
     }
-<<<<<<< HEAD
     
     @Override
     public void reInit() {
-        //logger.warning(String.format(" No reInit method defined for %s", RealSpaceEnergy.class.toString()));
-=======
+        throw new UnsupportedOperationException(String.format(" No reInit method defined for %s", RealSpaceEnergy.class.toString()));
+    }
 
     @Override
     public void setVelocity(double[] velocity) {
@@ -444,6 +443,5 @@
     @Override
     public double[] getPreviousAcceleration(double[] previousAcceleration) {
         throw new UnsupportedOperationException("Not supported yet.");
->>>>>>> 0948dce0
     }
 }