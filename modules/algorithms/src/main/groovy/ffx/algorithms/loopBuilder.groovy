/**
 * Title: Force Field X.
 *
 * Description: Force Field X - Software for Molecular Biophysics.
 *
 * Copyright: Copyright (c) Michael J. Schnieders 2001-2015.
 *
 * This file is part of Force Field X.
 *
 * Force Field X is free software; you can redistribute it and/or modify it
 * under the terms of the GNU General Public License version 3 as published by
 * the Free Software Foundation.
 *
 * Force Field X is distributed in the hope that it will be useful, but WITHOUT
 * ANY WARRANTY; without even the implied warranty of MERCHANTABILITY or FITNESS
 * FOR A PARTICULAR PURPOSE. See the GNU General Public License for more
 * details.
 *
 * You should have received a copy of the GNU General Public License along with
 * Force Field X; if not, write to the Free Software Foundation, Inc., 59 Temple
 * Place, Suite 330, Boston, MA 02111-1307 USA
 *
 * Linking this library statically or dynamically with other modules is making a
 * combined work based on this library. Thus, the terms and conditions of the
 * GNU General Public License cover the whole combination.
 *
 * As a special exception, the copyright holders of this library give you
 * permission to link this library with independent modules to produce an
 * executable, regardless of the license terms of these independent modules, and
 * to copy and distribute the resulting executable under terms of your choice,
 * provided that you also meet, for each linked independent module, the terms
 * and conditions of the license of that module. An independent module is a
 * module which is not derived from or based on this library. If you modify this
 * library, you may extend this exception to your version of the library, but
 * you are not obligated to do so. If you do not wish to do so, delete this
 * exception statement from your version.
 */

// LOOP BUILDER

// Java Imports
import java.util.Scanner;

// Apache Commons Imports
import org.apache.commons.io.FilenameUtils;
import org.apache.commons.io.FileUtils;

// Groovy Imports
import groovy.util.CliBuilder;

// Paralle Java Imports
import edu.rit.pj.Comm;
import edu.rit.mp.DoubleBuf;
import edu.rit.mp.IntegerBuf;

// FFX Imports
import ffx.algorithms.Integrator.Integrators;
import ffx.algorithms.Minimize;
import ffx.algorithms.MolecularDynamics;
import ffx.algorithms.OSRW;
import ffx.algorithms.RotamerOptimization
import ffx.algorithms.RotamerOptimization.Direction;
import ffx.algorithms.SimulatedAnnealing;
import ffx.algorithms.Thermostat.Thermostats;
import ffx.potential.bonded.Atom;
import ffx.potential.bonded.MultiResidue;
import ffx.potential.bonded.Polymer;
import ffx.potential.bonded.Residue;
import ffx.potential.bonded.RotamerLibrary;
import ffx.potential.bonded.Rotamer;
import ffx.potential.bonded.ResidueEnumerations;
import ffx.potential.bonded.ResidueEnumerations.CommonAminoAcid3;
import ffx.potential.bonded.Residue.ResidueType;
import ffx.potential.ForceFieldEnergy;
import ffx.potential.MolecularAssembly;
import ffx.potential.ForceFieldEnergy;

// Default convergence criteria.
double eps = 0.1;

// Temperture in degrees Kelvin.
double temperature = 298.15;

// Time step in femtoseconds.
double timeStep = 1.0;

// Frequency to log thermodynamics information in picoseconds.
double printInterval = 0.01;

// Frequency to write out coordinates in picoseconds.
double saveInterval = 100;

// Frequency to write out restart information in picoseconds.
double restartInterval = 1.0;

// Number of molecular dynamics steps: default is 100 nanoseconds.
int nSteps = 50000;

// Thermostats [ ADIABATIC, BERENDSEN, BUSSI ]
Thermostats thermostat = Thermostats.BERENDSEN;

// Integrators [ BEEMAN, RESPA, STOCHASTIC ]
Integrators integrator = Integrators.BEEMAN;

// Reset velocities (ignored if a restart file is given)
boolean initVelocities = true;

// File type of coordinate snapshots to write out.
String fileType = "PDB";

// Value of Lambda.
double lambda = 0.0;

// Rotamer Optimization
boolean runRotamer = false;

// Simulated Annealing
boolean runSimulatedAnnealing = false;

// OSRW
boolean runOSRW = true;

// Things below this line normally do not need to be changed.
// ===============================================================================================

// Create the command line parser.
def cli = new CliBuilder(usage:' ffxc loopBuilder [options] <filename1>');
cli.h(longOpt:'help', 'Print this help message.');
cli.e(longOpt:'eps', args:1, argName:'1.0', 'RMS gradient convergence criteria');
cli.n(longOpt:'steps', args:1, argName:'10000', 'Number of molecular dynamics steps.');
cli.d(longOpt:'dt', args:1, argName:'2.5', 'Time discretization step (fsec).');
cli.r(longOpt:'report', args:1, argName:'0.01', 'Interval to report thermodyanamics (psec).');
cli.w(longOpt:'write', args:1, argName:'100.0', 'Interval to write out coordinates (psec).');
cli.t(longOpt:'temperature', args:1, argName:'298.15', 'Temperature in degrees Kelvin.');
cli.osrw(longOpt:'OSRW', 'Run OSRW.');
cli.sa(longOpt:'simulated annealing', 'Run simulated annealing.');
cli.rot(longOpt:'rotamer', 'Run rotamer optimization.');
cli.a(longOpt:'all', 'Run optimal pipeline of algorithms.');

def options = cli.parse(args);

if (options.h) {
    return cli.usage();
}

// Load the time steps in femtoseconds.
if (options.d) {
    timeStep = Double.parseDouble(options.d);
}

// Report interval in picoseconds.
if (options.r) {
    printInterval = Double.parseDouble(options.r);
}

// Write interval in picoseconds.
if (options.w) {
    saveInterval = Double.parseDouble(options.w);
}

// Temperature in degrees Kelvin.
if (options.t) {
    temperature = Double.parseDouble(options.t);
}

// Load the number of molecular dynamics steps.
if (options.n) {
    nSteps = Integer.parseInt(options.n);
}

// Load convergence criteria.
if (options.e) {
    eps = Double.parseDouble(options.e);
}

// Run OSRW
if (options.osrw){
    runOSRW = true;
}

// Run Simulated Annealing
if (options.sa){
    runSimulatedAnnealing = true;
}

// Run Rotamer Optimization
if (options.rot){
    runRotamer = true;
}

// Default
if (!(options.osrw && options.sa)){
    runOSRW = true;
}

// Robust Default
if (options.a){
    runOSRW = true;
    runRotamer = true;
}
System.setProperty("buildLoops", "true");
System.setProperty("vdwterm", "false");

List<String> arguments = options.arguments();
String filename = null;
if (arguments != null && arguments.size() > 0) {
    // Read in command line.
    filename = arguments.get(0);
} else {
    return cli.usage();
}

File structureFile = new File(FilenameUtils.normalize(filename));
structureFile = new File(structureFile.getAbsolutePath());
String baseFilename = FilenameUtils.removeExtension(structureFile.getName());
File histogramRestart = new File(baseFilename + ".his");
File lambdaRestart = new File(baseFilename + ".lam");
File dyn = new File(baseFilename + ".dyn");

Comm world = Comm.world();
int size = world.size();
int rank = 0;
double[] energyArray = new double[world.size()];
for(int i =0; i < world.size(); i++){
    energyArray[i] = Double.MAX_VALUE;
}

// For a multi-process job, try to get the restart files from rank sub-directories.
if (size > 1) {
    rank = world.rank();
    File rankDirectory = new File(structureFile.getParent() + File.separator + Integer.toString(rank));
    if (!rankDirectory.exists()) {
        rankDirectory.mkdir();
    }
    lambdaRestart = new File(rankDirectory.getPath() + File.separator + baseFilename + ".lam");
    dyn = new File(rankDirectory.getPath() + File.separator + baseFilename + ".dyn");
    structureFile = new File(rankDirectory.getPath() + File.separator + structureFile.getName());
}

if (!dyn.exists()) {
    dyn = null;
}

open(filename);

// If this is a multi-process job, set the structure file to come from the subdirectory.
if (size > 1) {
    active.setFile(structureFile);
}

// Get a reference to the first system's ForceFieldEnergy.
ForceFieldEnergy forceFieldEnergy = active.getPotentialEnergy();
// Set built atoms active/use flags to true (false for other atoms).
Atom[] atoms = active.getAtomArray();
for (int i = 0; i <= atoms.length; i++) {
    Atom ai = atoms[i - 1];
    if (ai.getBuilt()) {
        ai.setActive(true);
        ai.setUse(true);
    } else {
        ai.setActive(false);
        ai.setUse(true);
    }
}

logger.info("\n Running minimize on built atoms of " + active.getName());
logger.info(" RMS gradient convergence criteria: " + eps);

// Minimization without vdW.
e = minimize(eps);
energy();

boolean loopBuildError = false;
if(runOSRW){
    // Run OSRW.
    System.setProperty("vdwterm", "true");
    System.setProperty("mpoleterm", "true");
    System.setProperty("polarization", "none");
    System.setProperty("intramolecular-softcore", "true");
    System.setProperty("intermolecular-softcore", "true");
    System.setProperty("lambdaterm", "true");
    System.setProperty("ligand-vapor-elec","false");
    System.setProperty("vdw-cutoff", "9.0");
    System.setProperty("lambda-bias-cutoff", "3");
    System.setProperty("bias-gaussian-mag", "0.01");
    System.setProperty("lambda-bin-width", "0.01");

    for (int i = 0; i <= atoms.length; i++) {
        Atom ai = atoms[i - 1];
        if (ai.getBuilt()) {
            ai.setApplyLambda(true);
        } else {
            ai.setApplyLambda(false);
        }
    }

    forceFieldEnergy= new ForceFieldEnergy(active);
    forceFieldEnergy.setLambda(lambda);

    energy();

    // Turn off checks for overlapping atoms, which is expected for lambda=0.
    forceFieldEnergy.getCrystal().setSpecialPositionCutoff(0.0);

    boolean asynchronous = false;
    boolean wellTempered = false;
    OSRW osrw =  new OSRW(forceFieldEnergy, forceFieldEnergy, lambdaRestart, histogramRestart, active.getProperties(),
        (temperature), timeStep, printInterval, saveInterval, asynchronous, sh, wellTempered);
    osrw.setLambda(lambda);
    osrw.setOptimization(true);
    // Create the MolecularDynamics instance.
    MolecularDynamics molDyn = new MolecularDynamics(active, osrw, active.getProperties(),
        null, thermostat, integrator);
    molDyn.dynamic(nSteps, timeStep, printInterval, saveInterval, temperature, initVelocities,
        fileType, restartInterval, dyn);

    logger.info("Obtaining low energy coordinates");
    double[] lowEnergyCoordinates = osrw.getLowEnergyLoop();
    
    if (lowEnergyCoordinates != null){
        forceFieldEnergy.setCoordinates(lowEnergyCoordinates);
    } else {
        logger.info("OSRW did not succeed in finding a loop.")
        loopBuildError = true;
    }
}

if (runSimulatedAnnealing) {
    // Minimize with vdW.
    System.setProperty("vdwterm", "true");
    System.setProperty("mpoleterm", "false");
    forceFieldEnergy = new ForceFieldEnergy(active);
    e = minimize(eps);

    // SA with vdW.
    logger.info("\n Running simulated annealing on " + active.getName());
    double[] heatUpTemperatures = [150,250,400,700,1000];
    // Number of molecular dynamics steps at each temperature.
    int steps = 267; //267 at 3
    // Time step in femtoseconds.
    timeStep = 3.0;
    // Thermostats [ ADIABATIC, BERENDSEN, BUSSI ]
    thermostat = Thermostats.BERENDSEN;
    // Integrators [ BEEMAN, RESPA, STOCHASTIC]
    integrator = Integrators.RESPA;

    SimulatedAnnealing simulatedAnnealing = new SimulatedAnnealing(active, forceFieldEnergy, active.getProperties(), null, thermostat, integrator);
    simulatedAnnealing.annealToTargetValues(heatUpTemperatures, steps, timeStep);

    double[] annealingTargetTemperatures = [1000, 800, 600, 500, 400, 300];
    steps = 800; //800 at 3
    simulatedAnnealing.annealToTargetValues(annealingTargetTemperatures,steps,timeStep);
}


for (int i = 0; i <= atoms.length; i++) {
    Atom ai = atoms[i - 1];
    ai.setUse(true);
    ai.setApplyLambda(false);
}

if(!loopBuildError){
    // Optimize with the full AMOEBA potential energy.
    System.setProperty("vdwterm", "true");
    System.setProperty("mpoleterm", "true");
    System.setProperty("polarization", "direct");
    System.setProperty("intramolecularSoftcore", "false");
    System.setProperty("intermolecularSoftcore", "false");
    System.setProperty("lambdaterm", "false");

    forceFieldEnergy = new ForceFieldEnergy(active);
    e = minimize(eps);
    energy();
}


if (runOSRW && size > 1){
  
    DoubleBuf receiveBuffer = DoubleBuf.buffer(energyArray);
    if (!(world.rank() == 0)){
        world.receive(world.rank()-1,receiveBuffer);
        energyArray[world.rank()-1] = receiveBuffer.get(world.rank()-1);
    }  
    if(!loopBuildError){
        energyArray[world.rank()] = active.getPotentialEnergy().getTotalEnergy();
    } else {
        energyArray[world.rank()] = Double.MAX_VALUE;
    }   
    if (world.rank() < world.size()-1){
        DoubleBuf sendBuffer = DoubleBuf.buffer(energyArray);
        world.send(world.rank()+1,sendBuffer);
    }
    world.barrier();
    if(world.rank() == world.size()-1){
        for(int i = 0; i < world.size(); i++) {
            String resultFileName = "Loop.txt";
            File rankAndEnergyFile = new File(resultFileName);
            BufferedWriter bufferedWriter = new BufferedWriter(new FileWriter(rankAndEnergyFile, true));
            
            String rankString = Integer.toString(i);
            String energyString = Double.toString(energyArray[i]); 
            
            bufferedWriter.write( rankString + ":" + energyString);
            bufferedWriter.newLine();
            bufferedWriter.flush();
        }
    }
    saveAsPDB(structureFile);
}

if (runRotamer){
    
<<<<<<< HEAD
    Polymer[] polymers = active.getPolymers();
=======
    for (int i = 0; i <= atoms.length; i++) {
        Atom ai = atoms[i - 1];
        ai.setActive(true);
        ai.setUse(true);
    }
    
    Polymer[] polymers = active.getChains();
>>>>>>> fd6033d2
    ArrayList<Residue> fullResidueList = polymers[0].getResidues();
    ArrayList<Residue> residuesToRO = new ArrayList<>();

    //Rotamer Optimization inclusion list building (grab built residues)
    for (int i = 0; i < fullResidueList.size(); i++) {
        Residue r = fullResidueList[i];
        if (r.getBackboneAtoms().get(0).getBuilt()) {
            residuesToRO.add(fullResidueList[i]);
        }
    }
    
    int startResID = residuesToRO.get(0).getResidueNumber();
    int finalResID = residuesToRO.get(residuesToRO.size() - 1).getResidueNumber();
        
    //Find best loop generated by multiple walkers
    if (runOSRW && size > 1){
        world.barrier();
        int bestRank;
        
        if (world.rank() == 0){      
            int[] loopRanks = new int[size];
            double[] loopEnergies = new double[size];

            double lowestEnergy = Double.MAX_VALUE;
            BufferedReader reader = new BufferedReader(new FileReader("Loop.txt"));
            String line = null;
            int i = 0;
            while((line = reader.readLine()) != null){
                String[] lineData;
                lineData = line.split(":");
                //lineData[0] contains rank information (see Loop.txt)
                //lineData[1] contains energy information (see Loop.txt)
                if(Double.parseDouble(lineData[1]) < lowestEnergy){
                    bestRank = Integer.parseInt(lineData[0]);
                    lowestEnergy = Double.parseDouble(lineData[1]);
                }
                i++;
            }
        }
        world.barrier();
        IntegerBuf broadcastBuf = IntegerBuf.buffer(bestRank);
        world.broadcast(0,broadcastBuf);
        bestRank = broadcastBuf.get(0);

        if(world.rank()==bestRank){
            energy();
        }
        
        active.destroy();
        File bestRankDirectory = new File(structureFile.getParentFile().getParent() + File.separator + Integer.toString(bestRank));
        File bestStructureFile = new File(bestRankDirectory.getPath() + File.separator + structureFile.getName());
        
        //buildLoops=false needed to avoid error in PDBFilter because saved loops do not have dbref/seqres information
        System.setProperty("buildLoops", "false");
        logger.info(String.format("Path to best loop " + bestRankDirectory.getPath() + File.separator + bestStructureFile.getName()));
        open(bestRankDirectory.getPath() + File.separator + bestStructureFile.getName()); 
        structureFile = bestStructureFile;
    }
    
    forceFieldEnergy = new ForceFieldEnergy(active);
    boolean threeBodyTerm = false;
    RotamerOptimization rotamerOptimization;
    
    energy();
    
    logger.info(String.format("Rotamer Optimization"));
    rotamerOptimization = new RotamerOptimization(active, forceFieldEnergy, null);

    rotamerOptimization.setThreeBodyEnergy(threeBodyTerm);
    RotamerLibrary.setUseOrigCoordsRotamer(true);
    //RotamerLibrary.setLibrary(RotamerLibrary.ProteinLibrary.PonderAndRichards);
    RotamerLibrary.setLibrary(RotamerLibrary.ProteinLibrary.Richardson);
    
    //Rotamer Optimization inclusion list building (grab residues within 7A of the built loop)
    boolean expandList = true
    double expansionDistance = 7.0;
    RotamerLibrary.setUseOrigCoordsRotamer(true);
    
    if (expandList) {
        // Do a sliding-window rotamer optimization on loop window with a radius-inclusion criterion.
        rotamerOptimization.setForcedResidues(startResID,finalResID);
        rotamerOptimization.setWindowSize(1);
        rotamerOptimization.setDistanceCutoff(expansionDistance);
    }
    rotamerOptimization.setResidues(startResID, finalResID);
    residuesToRO = rotamerOptimization.getResidues();

    RotamerLibrary.measureRotamers(residuesToRO, false);
    rotamerOptimization.optimize(RotamerOptimization.Algorithm.SLIDING_WINDOW);
}
saveAsPDB(structureFile);

<|MERGE_RESOLUTION|>--- conflicted
+++ resolved
@@ -410,17 +410,13 @@
 
 if (runRotamer){
     
-<<<<<<< HEAD
-    Polymer[] polymers = active.getPolymers();
-=======
     for (int i = 0; i <= atoms.length; i++) {
         Atom ai = atoms[i - 1];
         ai.setActive(true);
         ai.setUse(true);
     }
     
-    Polymer[] polymers = active.getChains();
->>>>>>> fd6033d2
+    Polymer[] polymers = active.getPolymers();
     ArrayList<Residue> fullResidueList = polymers[0].getResidues();
     ArrayList<Residue> residuesToRO = new ArrayList<>();
 
