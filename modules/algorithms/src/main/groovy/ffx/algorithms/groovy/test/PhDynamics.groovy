//******************************************************************************
//
// Title:       Force Field X.
// Description: Force Field X - Software for Molecular Biophysics.
// Copyright:   Copyright (c) Michael J. Schnieders 2001-2021.
//
// This file is part of Force Field X.
//
// Force Field X is free software; you can redistribute it and/or modify it
// under the terms of the GNU General Public License version 3 as published by
// the Free Software Foundation.
//
// Force Field X is distributed in the hope that it will be useful, but WITHOUT
// ANY WARRANTY; without even the implied warranty of MERCHANTABILITY or FITNESS
// FOR A PARTICULAR PURPOSE. See the GNU General Public License for more
// details.
//
// You should have received a copy of the GNU General Public License along with
// Force Field X; if not, write to the Free Software Foundation, Inc., 59 Temple
// Place, Suite 330, Boston, MA 02111-1307 USA
//
// Linking this library statically or dynamically with other modules is making a
// combined work based on this library. Thus, the terms and conditions of the
// GNU General Public License cover the whole combination.
//
// As a special exception, the copyright holders of this library give you
// permission to link this library with independent modules to produce an
// executable, regardless of the license terms of these independent modules, and
// to copy and distribute the resulting executable under terms of your choice,
// provided that you also meet, for each linked independent module, the terms
// and conditions of the license of that module. An independent module is a
// module which is not derived from or based on this library. If you modify this
// library, you may extend this exception to your version of the library, but
// you are not obligated to do so. If you do not wish to do so, delete this
// exception statement from your version.
//
//******************************************************************************
package ffx.algorithms.groovy.test

import edu.rit.pj.Comm
import ffx.algorithms.cli.AlgorithmsScript
import ffx.algorithms.cli.DynamicsOptions
import ffx.algorithms.cli.RepExOptions
import ffx.algorithms.dynamics.MolecularDynamics
import ffx.algorithms.dynamics.MolecularDynamicsOpenMM
import ffx.algorithms.dynamics.PhReplicaExchange
import ffx.numerics.Potential
import ffx.potential.cli.WriteoutOptions
import ffx.potential.extended.ExtendedSystem
import ffx.potential.parsers.SystemFilter
import ffx.potential.parsers.XPHFilter
import ffx.potential.parsers.XYZFilter
import org.apache.commons.io.FilenameUtils
import picocli.CommandLine.Command
import picocli.CommandLine.Mixin
import picocli.CommandLine.Option
import picocli.CommandLine.Parameters

import java.nio.Buffer

import static java.lang.String.format

/**
 * The PhDynamics script implements constant pH molecular dynamics .
 * <br>
 * Usage:
 * <br>
 * ffxc PhDynamics [options] &lt;filename&gt; [file2...]
 */
@Command(description = " Run constant pH dynamics on a system.", name = "ffxc PHDynamics")
class PhDynamics extends AlgorithmsScript {

  @Mixin
  DynamicsOptions dynamicsOptions

  @Mixin
  WriteoutOptions writeOutOptions

  @Mixin
  RepExOptions repEx

  /**
   * --pH or --constantPH Constant pH value for molecular dynamics.
   */
  @Option(names = ['--pH', '--constantPH'], paramLabel = '7.4',
      description = 'Constant pH value for molecular dynamics')
  double pH = 7.4

  @Option(names = ['--titrationSteps'], paramLabel = '10',
          description = 'Number of steps done titrating protons on CPU in one cycle')
  int titrSteps  = 10

  @Option(names = ['--coordinateSteps'], paramLabel = '100',
          description = 'Number of steps done propagating coordinates only on GPU in one cycle')
  int coordSteps  = 100

  @Option(names = ['--cycles', '--OMMcycles'], paramLabel = '5',
          description = 'Number of times to cycle between titrating protons on CPU and propagating coordinates only on GPU')
  int cycles  = 5

  @Option(names = ['--titrationReport', '--esvLog'], paramLabel = '0.25 (psec)',
          description = 'Interval in psec to report ESV energy and lambdas when cycling between GPU and CPU.')
  double titrReport  = 0.25

  @Option(names = ['--pHGaps'], paramLabel = '1',
          description = 'pH gap between replica exchange windows.')
  double pHGap = 1

  @Option(names = ['--initTitrDynamics'], paramLabel = '1000',
          description = 'Number of initialization steps to take before replica exchange windows start.')
  int initTitrDynamics = 1000

  @Option(names = "--sort", paramLabel = "false",
          description = "Sort archive files by pH")
  boolean sort = false



  /**
   * One or more filenames.
   */
  @Parameters(arity = "1..*", paramLabel = "files",
      description = "XYZ or PDB input files.")
  private String filename

  /**
   * Creation of a public field to try and make the JUnit test work, original code does not declare this as a public field.
   * Originally it is declared in the run method
   */
  private Potential potential
  public MolecularDynamics molecularDynamics = null

  MolecularDynamics getMolecularDynamics() {
    return molecularDynamics
  }

  Potential getPotentialObject() {
    return potential
  }

  /**
   * Dynamics Constructor.
   */
  PhDynamics() {
    this(new Binding())
  }

  /**
   * Dynamics Constructor.
   * @param binding The Groovy Binding to use.
   */
  PhDynamics(Binding binding) {
    super(binding)
  }

  /**
   * {@inheritDoc}
   */
  @Override
  PhDynamics run() {

    if (!init()) {
      return this
    }

    dynamicsOptions.init()

    activeAssembly = getActiveAssembly(filename)
    if (activeAssembly == null) {
      logger.info(helpString())
      return this
    }

    potential = activeAssembly.getPotentialEnergy()
    // Set the filename.
    String filename = activeAssembly.getFile().getAbsolutePath()

    // Restart File
    File esv = new File(FilenameUtils.removeExtension(filename) + ".esv")
    if (!esv.exists()) {
      esv = null
    }

    // Initialize and attach extended system first.
    ExtendedSystem esvSystem = new ExtendedSystem(activeAssembly, esv)
    esvSystem.setConstantPh(pH)
    potential.attachExtendedSystem(esvSystem)

    int numESVs = esvSystem.extendedResidueList.size()
    logger.info(format(" Attached extended system with %d residues.", numESVs))

    double[] x = new double[potential.getNumberOfVariables()]
    potential.getCoordinates(x)
    potential.energy(x, true)
    SystemFilter systemFilter = algorithmFunctions.getFilter()
    if(systemFilter instanceof XYZFilter){
      XPHFilter xphFilter = new XPHFilter(activeAssembly.getFile(), activeAssembly, activeAssembly.getForceField(), activeAssembly.getProperties(), esvSystem)
      xphFilter.readFile()
      logger.info("Reading ESV lambdas from XPH file")
      potential.getCoordinates(x)
      potential.energy(x, true)
    }

    logger.info("\n Running molecular dynamics on " + filename)

    molecularDynamics =
            dynamicsOptions.getDynamics(writeOutOptions, potential, activeAssembly, algorithmListener)

    molecularDynamics.attachExtendedSystem(esvSystem, dynamicsOptions.report)

    // Restart File
    File dyn = new File(FilenameUtils.removeExtension(filename) + ".dyn")
    if (!dyn.exists()) {
      dyn = null
    }

    if (!(molecularDynamics instanceof MolecularDynamicsOpenMM)) {
      if (repEx.repEx) {
        Comm world = Comm.world()
        int size = world.size()

        logger.info("\n Running replica exchange molecular dynamics on " + filename)
        int rank = (size > 1) ? world.rank() : 0
        logger.info(" Rank: " + rank.toString())

        File structureFile = new File(filename)

        final String newMolAssemblyFile = structureFile.getParent() + File.separator + rank + File.separator + structureFile.getName()
        logger.info(" Set activeAssembly filename: " + newMolAssemblyFile)
        activeAssembly.setFile(new File(newMolAssemblyFile))
        PhReplicaExchange pHReplicaExchange = new PhReplicaExchange(molecularDynamics, structureFile, pH, pHGap, dynamicsOptions.temperature, esvSystem)

        long totalSteps = dynamicsOptions.numSteps
        int nSteps = repEx.replicaSteps
        int exchangeCycles = (int) (totalSteps / nSteps)

        if (exchangeCycles <= 0) {
          exchangeCycles = 1
        }

        pHReplicaExchange.
                sample(exchangeCycles, nSteps, dynamicsOptions.dt, dynamicsOptions.report, initTitrDynamics)

        if(sort){
          sortMyArc(structureFile, world.size(), pHReplicaExchange.getpHScale()[world.rank()], world.rank())
        }

      } else {
        // CPU Constant pH Dynamics
        molecularDynamics.dynamic(dynamicsOptions.steps, dynamicsOptions.dt,
                dynamicsOptions.report, dynamicsOptions.write, dynamicsOptions.temperature, true, dyn)
        esvSystem.writeLambdaHistogram()
      }
    }
    else {
      // CPU Constant pH Dynamics alternatives with GPU Dynamics at fixed protonation states.

      // Save a reference to the OpenMM Molecular Dynamics
      MolecularDynamicsOpenMM molecularDynamicsOpenMM = molecularDynamics

      // Create an FFX Molecular Dynamics
      molecularDynamics =
              dynamicsOptions.getDynamics(writeOutOptions, potential, activeAssembly, algorithmListener,
                      MolecularDynamics.DynamicsEngine.FFX)
      molecularDynamics.attachExtendedSystem(esvSystem, titrReport)

      if (repEx.repEx) {
        Comm world = Comm.world()
        int size = world.size()

        logger.info("\n Running replica exchange molecular dynamics on " + filename)
        int rank = (size > 1) ? world.rank() : 0
        logger.info(" Rank: " + rank.toString())

        File structureFile = new File(filename)
        File rankDirectory = new File(structureFile.getParent() + File.separator + Integer.toString(rank))
        if (!rankDirectory.exists()) {
          rankDirectory.mkdir()
        }

        final String newMolAssemblyFile = rankDirectory.getPath() + File.separator + structureFile.getName()
        logger.info(" Set activeAssembly filename: " + newMolAssemblyFile)
        activeAssembly.setFile(new File(newMolAssemblyFile))
        esv = new File(rankDirectory.getPath() + File.separator + FilenameUtils.removeExtension(structureFile.getName()) + ".esv")
        dyn = new File(rankDirectory.getPath() + File.separator + FilenameUtils.removeExtension((structureFile.getName())) + ".dyn")
        esvSystem.setESVFile(esv)
        molecularDynamics.setFallbackDynFile(dyn)
        PhReplicaExchange pHReplicaExchange = new PhReplicaExchange(molecularDynamics, pH, pHGap, dynamicsOptions.temperature, esvSystem, x, molecularDynamicsOpenMM, potential)

        pHReplicaExchange.
<<<<<<< HEAD
                sample(exchangeCycles, nSteps, dynamicsOptions.dt, dynamicsOptions.report, initTitrDynamics)
=======
                sample(cycles, titrSteps, coordSteps, dynamicsOptions.dt, dynamicsOptions.report, dynamicsOptions.write, initTitrDynamics)

        String outputName = rankDirectory.getPath() + File.separator + "rankOutput.log"
        File output = new File(outputName)

        String repExLogName = structureFile.getParent() + File.separator + "repEx.log"
        File repExLog = new File(repExLogName)

        if (!repExLog.exists()) {
          FileWriter wr = new FileWriter(repExLog)
          wr.write("")
          wr.close()
        }

        if (world.size() > 1) {
          try (FileReader r = new FileReader(structureFile.getParent() + File.separator + "repEx.log")
               BufferedReader br = new BufferedReader(r)
               FileWriter wr = new FileWriter(output)
               BufferedWriter bwr = new BufferedWriter(wr)) {

            bwr.write("")
            String data = br.readLine()
            while (data != null) {
              if (data.substring(0, 4).contains("[" + world.rank() + "]")) {
                wr.write(data + "\n")
              }
              data = br.readLine()
            }
          } catch (IOException e) {
            e.printStackTrace()
          }
        }
>>>>>>> 4c26bf74
      } else {
        for (int i = 0; i < cycles; i++) {
          // Try running on the CPU
          molecularDynamics.setCoordinates(x)
          molecularDynamics.dynamic(titrSteps, dynamicsOptions.dt, titrReport, dynamicsOptions.write,
                  dynamicsOptions.temperature, true, dyn)
          x = molecularDynamics.getCoordinates()
          esvSystem.writeLambdaHistogram()

          // Try running in OpenMM
          potential.energy(x)
          molecularDynamicsOpenMM.setCoordinates(x)
          if (coordSteps != 0) {
            molecularDynamicsOpenMM.dynamic(coordSteps, dynamicsOptions.dt, dynamicsOptions.report, dynamicsOptions.write,
                    dynamicsOptions.temperature, true, dyn)
            x = molecularDynamicsOpenMM.getCoordinates()
          }
        }
      }
    }

    return this
  }

    /**
     * {@inheritDoc}
     */
    @Override
    List<Potential> getPotentials() {
      List<Potential> potentials
      if (potential == null) {
        potentials = Collections.emptyList()
      } else {
        potentials = Collections.singletonList(potential)
      }
      return potentials
    }

    /**
     * Sort archive files by pH with string parsing
     */
    void sortMyArc(File structureFile, int nReplicas, double pH, int myRank){
      String parent = structureFile.getParent()
      String arcName = FilenameUtils.removeExtension(structureFile.getName()) + ".arc"
      BufferedReader[] bufferedReaders = new BufferedReader[nReplicas]
      File output = new File(parent + File.separator + myRank + File.separator + arcName + "_sorted")
      BufferedWriter out = new BufferedWriter(new FileWriter(output))

      // Get snap length from first directory
      File temp = new File(parent + File.separator + 0 + arcName)
      BufferedReader brTemp = new BufferedReader(new FileReader(temp))
      String data = brTemp.readLine()
      int snapLength = 0
      boolean startSnap = false
      while(data != null){
        if(data.contains("pH:")){
          startSnap = !startSnap
          if(!startSnap){
            break
          }
        }
        snapLength++
      }
      int totalLines = snapLength
      while(data != null) {
        totalLines++
        brTemp.readLine()
      }
      totalLines--
      int numSnaps = (int) (totalLines / snapLength)
      logger.info("Number of snaps: " + numSnaps)

      // Build file readers
      for(int i = 0; i < nReplicas; i++) {
        File file = new File(parent + File.separator + i + arcName)
        bufferedReaders[i] = new BufferedReader(new FileReader(file))
      }

      try{
        for(int i = 0; i < numSnaps; i++) {
          for(int j = 0; j < nReplicas; j++) {
            // Read up to the first line
            data = bufferedReaders[i].readLine()
            while(data != null){
              if(data.contains("pH:")){break}
              bufferedReaders[i].readLine()
            }

            // Get pH from line
            String[] tokens = data.split(" +")
            double snapPh = Double.parseDouble(tokens[tokens.length-1])

            // Add lines to file if correct, otherwise don't
            for(int k = 0; k < snapLength-1; i++){
              if(snapPh == pH){
                out.write(data)
              }
              data = bufferedReaders[i].readLine()
            }
          }
        }
      }catch(IOException e){
        e.printStackTrace()
      }

      // Cleanup
      out.close()
      for(int i = 0; i < nReplicas; i++){
        bufferedReaders[i].close()
      }
    }
  }<|MERGE_RESOLUTION|>--- conflicted
+++ resolved
@@ -221,10 +221,8 @@
 
         logger.info("\n Running replica exchange molecular dynamics on " + filename)
         int rank = (size > 1) ? world.rank() : 0
-        logger.info(" Rank: " + rank.toString())
 
         File structureFile = new File(filename)
-
         final String newMolAssemblyFile = structureFile.getParent() + File.separator + rank + File.separator + structureFile.getName()
         logger.info(" Set activeAssembly filename: " + newMolAssemblyFile)
         activeAssembly.setFile(new File(newMolAssemblyFile))
@@ -241,9 +239,7 @@
         pHReplicaExchange.
                 sample(exchangeCycles, nSteps, dynamicsOptions.dt, dynamicsOptions.report, initTitrDynamics)
 
-        if(sort){
-          sortMyArc(structureFile, world.size(), pHReplicaExchange.getpHScale()[world.rank()], world.rank())
-        }
+        sortMyArc(structureFile, world.size(), pHReplicaExchange.getpHScale()[world.rank()], world.rank())
 
       } else {
         // CPU Constant pH Dynamics
@@ -288,42 +284,8 @@
         PhReplicaExchange pHReplicaExchange = new PhReplicaExchange(molecularDynamics, pH, pHGap, dynamicsOptions.temperature, esvSystem, x, molecularDynamicsOpenMM, potential)
 
         pHReplicaExchange.
-<<<<<<< HEAD
-                sample(exchangeCycles, nSteps, dynamicsOptions.dt, dynamicsOptions.report, initTitrDynamics)
-=======
-                sample(cycles, titrSteps, coordSteps, dynamicsOptions.dt, dynamicsOptions.report, dynamicsOptions.write, initTitrDynamics)
-
-        String outputName = rankDirectory.getPath() + File.separator + "rankOutput.log"
-        File output = new File(outputName)
-
-        String repExLogName = structureFile.getParent() + File.separator + "repEx.log"
-        File repExLog = new File(repExLogName)
-
-        if (!repExLog.exists()) {
-          FileWriter wr = new FileWriter(repExLog)
-          wr.write("")
-          wr.close()
-        }
-
-        if (world.size() > 1) {
-          try (FileReader r = new FileReader(structureFile.getParent() + File.separator + "repEx.log")
-               BufferedReader br = new BufferedReader(r)
-               FileWriter wr = new FileWriter(output)
-               BufferedWriter bwr = new BufferedWriter(wr)) {
-
-            bwr.write("")
-            String data = br.readLine()
-            while (data != null) {
-              if (data.substring(0, 4).contains("[" + world.rank() + "]")) {
-                wr.write(data + "\n")
-              }
-              data = br.readLine()
-            }
-          } catch (IOException e) {
-            e.printStackTrace()
-          }
-        }
->>>>>>> 4c26bf74
+                sample(cycles, titrSteps, coordSteps, dynamicsOptions.dt, dynamicsOptions.report, initTitrDynamics)
+
       } else {
         for (int i = 0; i < cycles; i++) {
           // Try running on the CPU
@@ -365,7 +327,7 @@
     /**
      * Sort archive files by pH with string parsing
      */
-    void sortMyArc(File structureFile, int nReplicas, double pH, int myRank){
+  static void sortMyArc(File structureFile, int nReplicas, double pH, int myRank){
       String parent = structureFile.getParent()
       String arcName = FilenameUtils.removeExtension(structureFile.getName()) + ".arc"
       BufferedReader[] bufferedReaders = new BufferedReader[nReplicas]
@@ -403,13 +365,14 @@
       }
 
       try{
+        // Read all arc files one snap at a time
         for(int i = 0; i < numSnaps; i++) {
           for(int j = 0; j < nReplicas; j++) {
             // Read up to the first line
-            data = bufferedReaders[i].readLine()
+            data = bufferedReaders[j].readLine()
             while(data != null){
               if(data.contains("pH:")){break}
-              bufferedReaders[i].readLine()
+              data = bufferedReaders[j].readLine()
             }
 
             // Get pH from line
@@ -421,7 +384,7 @@
               if(snapPh == pH){
                 out.write(data)
               }
-              data = bufferedReaders[i].readLine()
+              data = bufferedReaders[j].readLine()
             }
           }
         }
