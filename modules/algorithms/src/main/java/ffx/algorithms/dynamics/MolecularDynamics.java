// ******************************************************************************
//
// Title:       Force Field X.
// Description: Force Field X - Software for Molecular Biophysics.
// Copyright:   Copyright (c) Michael J. Schnieders 2001-2021.
//
// This file is part of Force Field X.
//
// Force Field X is free software; you can redistribute it and/or modify it
// under the terms of the GNU General Public License version 3 as published by
// the Free Software Foundation.
//
// Force Field X is distributed in the hope that it will be useful, but WITHOUT
// ANY WARRANTY; without even the implied warranty of MERCHANTABILITY or FITNESS
// FOR A PARTICULAR PURPOSE. See the GNU General Public License for more
// details.
//
// You should have received a copy of the GNU General Public License along with
// Force Field X; if not, write to the Free Software Foundation, Inc., 59 Temple
// Place, Suite 330, Boston, MA 02111-1307 USA
//
// Linking this library statically or dynamically with other modules is making a
// combined work based on this library. Thus, the terms and conditions of the
// GNU General Public License cover the whole combination.
//
// As a special exception, the copyright holders of this library give you
// permission to link this library with independent modules to produce an
// executable, regardless of the license terms of these independent modules, and
// to copy and distribute the resulting executable under terms of your choice,
// provided that you also meet, for each linked independent module, the terms
// and conditions of the license of that module. An independent module is a
// module which is not derived from or based on this library. If you modify this
// library, you may extend this exception to your version of the library, but
// you are not obligated to do so. If you do not wish to do so, delete this
// exception statement from your version.
//
// ******************************************************************************
package ffx.algorithms.dynamics;

import static ffx.utilities.Constants.FSEC_TO_PSEC;
import static ffx.utilities.Constants.KCAL_TO_GRAM_ANG2_PER_PS2;
import static ffx.utilities.Constants.NS2SEC;
import static java.lang.String.format;
import static java.lang.System.arraycopy;
import static java.util.Arrays.fill;

import edu.rit.pj.Comm;
import ffx.algorithms.AlgorithmListener;
import ffx.algorithms.Terminatable;
import ffx.algorithms.dynamics.integrators.BetterBeeman;
import ffx.algorithms.dynamics.integrators.Integrator;
import ffx.algorithms.dynamics.integrators.IntegratorEnum;
import ffx.algorithms.dynamics.integrators.Respa;
import ffx.algorithms.dynamics.integrators.Stochastic;
import ffx.algorithms.dynamics.integrators.VelocityVerlet;
import ffx.algorithms.dynamics.thermostats.Adiabatic;
import ffx.algorithms.dynamics.thermostats.Berendsen;
import ffx.algorithms.dynamics.thermostats.Bussi;
import ffx.algorithms.dynamics.thermostats.Thermostat;
import ffx.algorithms.dynamics.thermostats.ThermostatEnum;
import ffx.algorithms.mc.MonteCarloListener;
import ffx.crystal.Crystal;
import ffx.numerics.Constraint;
import ffx.numerics.Potential;
import ffx.potential.ForceFieldEnergy;
import ffx.potential.ForceFieldEnergyOpenMM;
import ffx.potential.MolecularAssembly;
import ffx.potential.bonded.Atom;
import ffx.potential.bonded.LambdaInterface;
import ffx.potential.extended.ExtendedSystem;
import ffx.potential.parsers.DYNFilter;
import ffx.potential.parsers.PDBFilter;
import ffx.potential.parsers.SystemFilter;
import ffx.potential.parsers.XYZFilter;
import ffx.potential.utils.EnergyException;
import ffx.potential.utils.PotentialsFunctions;
import ffx.potential.utils.PotentialsUtils;
import ffx.utilities.FileUtils;
import java.io.File;
import java.nio.file.Path;
import java.time.LocalDateTime;
import java.time.format.DateTimeFormatter;
import java.util.ArrayList;
import java.util.Arrays;
import java.util.EnumSet;
import java.util.List;
import java.util.function.DoubleConsumer;
import java.util.logging.Level;
import java.util.logging.Logger;
import java.util.stream.Collectors;
import org.apache.commons.collections4.queue.CircularFifoQueue;
import org.apache.commons.configuration2.CompositeConfiguration;
import org.apache.commons.io.FilenameUtils;

/**
 * Run NVE, NVT, or NPT molecular dynamics.
 *
 * @author Michael J. Schnieders
 * @since 1.0
 */
public class MolecularDynamics implements Runnable, Terminatable {

  private static final Logger logger = Logger.getLogger(MolecularDynamics.class.getName());
  private static final double DEFAULT_RESTART_INTERVAL = 1.0;
  private static final double DEFAULT_LOG_INTERVAL = 0.25;
  private static final double DEFAULT_TRAJECTORY_INTERVAL = 10.0;
  /** By default, wait 25000 ns (25 us) in between polling the dynamics thread. */
  private static final int DEFAULT_DYNAMICS_SLEEP_TIME = 25000;
  /** MolecularAssembly to run dynamics on. */
  protected final MolecularAssembly molecularAssembly;
  /** List of MolecularAssembly instances. */
  protected final List<AssemblyInfo> assemblies;
  /** Propogate dynamics on this potential surface. */
  private final Potential potential;
  /** Verbose logging of dynamics state. */
  private final boolean verboseDynamicsState;
  /** Wait this many nanoseconds in between polling the dynamics thread. */
  private final int dynSleepTime;
  /** An Algorithm Listener to send updates to the GUI. */
  protected final AlgorithmListener algorithmListener;
  /** Total simulation time. */
  protected double totalSimTime = 0.0;
  /** Flag to indicate a run has finished. */
  protected boolean done;
  /** Flag to indicate velocities should be initialized. */
  protected boolean initVelocities = true;
  /** Coordinates. */
  protected double[] x;
  /** Velocities. */
  protected double[] v;
  /** Accelerations. */
  protected double[] a;
  /** The gradient. */
  protected double[] gradient;
  /** Mass for each degree of freedom. */
  protected double[] mass;
  /** Time step (picoseconds). Always use setTimestep to set! */
  protected double dt = 0.001;
  /**
   * Whether MD handles writing restart/trajectory files itself (true), or will be commanded by
   * another class (false) to do it. The latter is true for MC-OST, for example.
   */
  protected boolean automaticWriteouts = true;
  /** Time between writing out restart/checkpoint files in picoseconds. */
  protected double restartInterval = DEFAULT_RESTART_INTERVAL;
  /** Timesteps between writing out restart/checkpoint files. Set by the init method. */
  protected int restartFrequency;
  /** Timesteps between adding a frame to the trajectory file. Set by the init method. */
  protected int trajectoryFrequency;
  /** TImesteps between logging information to the screen. Set by the init method. */
  protected int logFrequency;
  /** Temperature of the system as of the last init call (and start of the last dynamics run). */
  protected double initialTemp;
  /** Kinetic energy of the system as of the last init call (and start of the last dynamics run). */
  protected double initialKinetic;
  /**
   * Potential energy of the system as of the last init call (and start of the last dynamics run).
   */
  protected double initialPotential;
  /** Total energy of the system as of the last init call (and start of the last dynamics run). */
  protected double initialTotal;
  /** File type to use when saving files. */
  protected String fileType = "XYZ";
  /** Flag to indicate use of constant pressure. */
  boolean constantPressure = false;
  /** Any Barostat that may be in use. */
  Barostat barostat = null;
  /** Log some of the more frequent messages at this level. Always at or below basicLogging. */
  Level intermediateLogging = Level.INFO;
  /** Log basic information at this level. Always at or above intermediateLogging. */
  Level basicLogging = Level.INFO;
  /** Dynamics restart file. */
  File restartFile = null;
  /** Flag to indicate loading of restart file. */
  boolean loadRestart = false;
  /** Filter to parse the dynamics restart file. */
  DYNFilter dynFilter = null;
  /** Flag to indicate dynamics has been initialized. */
  boolean initialized = false;
  /** Number of dynamics variables. */
  int numberOfVariables;
  /** Previous accelerations. */
  double[] aPrevious;
  /** Target temperature. ToDo: use the Thermostat instance. */
  double targetTemperature = 298.15;
  /** Current temperature. */
  double currentTemperature;
  /** Current kinetic energy. */
  double currentKineticEnergy;
  /** Integrator instance. */
  private final Integrator integrator;
  /** Keep some old coordinate snapshots around. */
  private final int numSnapshotsToKeep;
  /** Circular FIFO queues will simply discard old elements. */
  private final CircularFifoQueue<CoordinateSnapshot> lastSnapshots;
  /** Current potential energy. */
  double currentPotentialEnergy;
  /** Current total energy. */
  double currentTotalEnergy;
  /** Save snapshots in PDB format. */
  boolean saveSnapshotAsPDB = true;
  /** Monte Carlo listener. */
  private MonteCarloListener monteCarloListener;
  /** Number of MD steps to take. */
  private long nSteps = 1000;
  /** State of the dynamics. */
  private DynamicsState dynamicsState;
  /** Indicates how verbose MD should be. */
  private VerbosityLevel verbosityLevel = VerbosityLevel.VERBOSE;
  /** Time between appending to the trajectory file in picoseconds. */
  private double trajectoryInterval = DEFAULT_TRAJECTORY_INTERVAL;
  /** Thermostat instance. */
  private Thermostat thermostat;
  /** Flag to indicate MD should be terminated. */
  private boolean terminate = false;
  /** Time between logging information to the screen in picoseconds. */
  private double logInterval = DEFAULT_LOG_INTERVAL;
  /** MC notification flag. */
  private MonteCarloNotification mcNotification = MonteCarloNotification.NEVER;
  /** ESV System. */
  private ExtendedSystem esvSystem;
  /** ESV Stochastic integrator. */
  private Stochastic esvIntegrator;
  /** ESV Adiabatic thermostat. */
  private Adiabatic esvThermostat;
  /** Frequency to print ESV info. */
  private int printEsvFrequency = -1;
  /** If asked to perform dynamics with a null dynamics file, write here. */
  private File fallbackDynFile;

  /**
   * Constructor for MolecularDynamics.
   *
   * @param assembly a {@link ffx.potential.MolecularAssembly} object.
   * @param potentialEnergy a {@link ffx.numerics.Potential} object.
   * @param properties a {@link org.apache.commons.configuration2.CompositeConfiguration}
   *     object.
   * @param listener a {@link ffx.algorithms.AlgorithmListener} object.
   * @param requestedThermostat a {@link ThermostatEnum} object.
   * @param requestedIntegrator a {@link ffx.algorithms.dynamics.integrators.IntegratorEnum}
   *     object.
   */
  public MolecularDynamics(
      MolecularAssembly assembly,
      Potential potentialEnergy,
      CompositeConfiguration properties,
      AlgorithmListener listener,
      ThermostatEnum requestedThermostat,
      IntegratorEnum requestedIntegrator) {
    this(
        assembly,
        potentialEnergy,
        properties,
        listener,
        requestedThermostat,
        requestedIntegrator,
        defaultFallbackDyn(assembly));
  }

  /**
   * Constructor for MolecularDynamics.
   *
   * @param assembly a {@link ffx.potential.MolecularAssembly} object.
   * @param potentialEnergy a {@link ffx.numerics.Potential} object.
   * @param properties a {@link org.apache.commons.configuration2.CompositeConfiguration}
   *     object.
   * @param listener a {@link ffx.algorithms.AlgorithmListener} object.
   * @param requestedThermostat a {@link ThermostatEnum} object.
   * @param requestedIntegrator a {@link ffx.algorithms.dynamics.integrators.IntegratorEnum}
   *     object.
   * @param fallbackDyn File to write restarts to if none is provided by the dynamics method.
   */
  public MolecularDynamics(
      MolecularAssembly assembly,
      Potential potentialEnergy,
      CompositeConfiguration properties,
      AlgorithmListener listener,
      ThermostatEnum requestedThermostat,
      IntegratorEnum requestedIntegrator,
      File fallbackDyn) {
    this.molecularAssembly = assembly;
    assemblies = new ArrayList<>();
    assemblies.add(new AssemblyInfo(assembly));
    this.algorithmListener = listener;
    this.potential = potentialEnergy;
    if (potentialEnergy instanceof Barostat) {
      constantPressure = true;
      barostat = (Barostat) potentialEnergy;
    }

    dynSleepTime = properties.getInt("dynamics-sleep-nanos", DEFAULT_DYNAMICS_SLEEP_TIME);

    assemblies.get(0).compositeConfiguration = properties;
    mass = potentialEnergy.getMass();
    numberOfVariables = potentialEnergy.getNumberOfVariables();
    x = new double[numberOfVariables];
    v = new double[numberOfVariables];
    a = new double[numberOfVariables];
    aPrevious = new double[numberOfVariables];
    gradient = new double[numberOfVariables];

    // If an Integrator wasn't passed to the MD constructor, check for one specified as a property.
    if (requestedIntegrator == null) {
      String integrate = properties.getString("integrate", "verlet").trim();
      try {
        requestedIntegrator = IntegratorEnum.valueOf(integrate);
      } catch (Exception e) {
        requestedIntegrator = IntegratorEnum.VERLET;
      }
    }
    boolean oMMLogging = false;
    if (potential instanceof ffx.potential.ForceFieldEnergyOpenMM) {
      oMMLogging = true;
    }

    List<Constraint> constraints = potentialEnergy.getConstraints();

    switch (requestedIntegrator) {
      case RESPA:
        Respa respa = new Respa(numberOfVariables, x, v, a, aPrevious, mass);
        int in = molecularAssembly.getProperties().getInt("respa-dt", 4);
        if (in < 2) {
          in = 2;
        }
        if (!oMMLogging) {
          respa.setInnerTimeSteps(in);
        }
        logger.log(Level.FINE, format(" Created a RESPA integrator with %d inner time steps.", in));
        integrator = respa;
        break;
      case STOCHASTIC:
        double friction = properties.getDouble("friction", 91.0);
        logger.log(Level.FINE, format(" Friction set at %.3f collisions/picosecond", friction));

        Stochastic stochastic = new Stochastic(friction, numberOfVariables, x, v, a, mass);
        if (properties.containsKey("randomseed")) {
          stochastic.setRandomSeed(properties.getInt("randomseed", 0));
        }
        integrator = stochastic;
        // The stochastic dynamics integration procedure will thermostat
        // the system. The ADIABTIC thermostat just serves to report the
        // temperature and initialize velocities if necessary.
        requestedThermostat = ThermostatEnum.ADIABATIC;
        break;
      case BEEMAN:
        integrator = new BetterBeeman(numberOfVariables, x, v, a, aPrevious, mass);
        break;
      case VERLET:
      case VELOCITYVERLET:
      default:
        integrator = new VelocityVerlet(numberOfVariables, x, v, a, mass);
    }

    integrator.addConstraints(constraints);

    // If a Thermostat wasn't passed to the MD constructor, check for one specified as a property.
    if (requestedThermostat == null) {
      String thermo = properties.getString("thermostat", "Berendsen").trim();
      try {
        requestedThermostat = ThermostatEnum.valueOf(thermo);
      } catch (Exception e) {
        requestedThermostat = ThermostatEnum.BERENDSEN;
      }
    }

    switch (requestedThermostat) {
      case BERENDSEN:
        double tau = properties.getDouble("tau-temperature", 0.2);
        thermostat =
            new Berendsen(
                numberOfVariables,
                x,
                v,
                mass,
                potentialEnergy.getVariableTypes(),
                targetTemperature,
                tau,
                constraints);
        break;
      case BUSSI:
        tau = properties.getDouble("tau-temperature", 0.2);
        thermostat =
            new Bussi(
                numberOfVariables,
                x,
                v,
                mass,
                potentialEnergy.getVariableTypes(),
                targetTemperature,
                tau,
                constraints);
        if (properties.containsKey("randomseed")) {
          thermostat.setRandomSeed(properties.getInt("randomseed", 0));
        }
        break;
      case ADIABATIC:
      default:
        thermostat =
            new Adiabatic(
                numberOfVariables, x, v, mass, potentialEnergy.getVariableTypes(), constraints);
    }

    if (properties.containsKey("randomseed")) {
      thermostat.setRandomSeed(properties.getInt("randomseed", 0));
    }

    // For Stochastic dynamics, center of mass motion will not be removed.
    if (integrator instanceof Stochastic) {
      thermostat.setRemoveCenterOfMassMotion(false);
    }

    numSnapshotsToKeep = properties.getInteger("dynamicsSnapshotMemory", 0);
    // Cannot construct a CircularFifoQueue of zero length.
    lastSnapshots = new CircularFifoQueue<>(Math.max(numSnapshotsToKeep, 1));

    verboseDynamicsState = properties.getBoolean("md-verbose", false);
    done = true;

    fallbackDynFile = fallbackDyn;
  }

  /**
   * Constructor for MolecularDynamics.
   *
   * @param assembly a {@link ffx.potential.MolecularAssembly} object.
   * @param potentialEnergy a {@link ffx.numerics.Potential} object.
   * @param properties a {@link org.apache.commons.configuration2.CompositeConfiguration}
   *     object.
   * @param listener a {@link ffx.algorithms.AlgorithmListener} object.
   * @param requestedThermostat a {@link ThermostatEnum} object.
   * @param requestedIntegrator a {@link ffx.algorithms.dynamics.integrators.IntegratorEnum}
   *     object.
   * @param esvSystem a {@link ffx.potential.extended.ExtendedSystem} object.
   */
  public MolecularDynamics(
      MolecularAssembly assembly,
      Potential potentialEnergy,
      CompositeConfiguration properties,
      AlgorithmListener listener,
      ThermostatEnum requestedThermostat,
      IntegratorEnum requestedIntegrator,
      ExtendedSystem esvSystem) {
    this(assembly, potentialEnergy, properties, listener, requestedThermostat, requestedIntegrator);
    this.esvSystem = esvSystem;
  }

  /**
   * Method that determines whether a dynamics is done by the java implementation native to ffx or
   * the OpenMM implementation
   *
   * @param assembly a {@link ffx.potential.MolecularAssembly} object.
   * @param potentialEnergy a {@link ffx.numerics.Potential} object.
   * @param properties a {@link org.apache.commons.configuration2.CompositeConfiguration}
   *     object.
   * @param listener a {@link ffx.algorithms.AlgorithmListener} object.
   * @param requestedThermostat a {@link ThermostatEnum} object.
   * @param requestedIntegrator a {@link ffx.algorithms.dynamics.integrators.IntegratorEnum}
   *     object.
   * @return a {@link MolecularDynamics} object.
   */
  public static MolecularDynamics dynamicsFactory(
      MolecularAssembly assembly,
      Potential potentialEnergy,
      CompositeConfiguration properties,
      AlgorithmListener listener,
      ThermostatEnum requestedThermostat,
      IntegratorEnum requestedIntegrator) {

    return dynamicsFactory(
        assembly,
        potentialEnergy,
        properties,
        listener,
        requestedThermostat,
        requestedIntegrator,
        defaultEngine(assembly, potentialEnergy));
  }

  /**
   * dynamicsFactory.
   *
   * @param assembly a {@link ffx.potential.MolecularAssembly} object.
   * @param potentialEnergy a {@link ffx.numerics.Potential} object.
   * @param properties a {@link org.apache.commons.configuration2.CompositeConfiguration}
   *     object.
   * @param listener a {@link ffx.algorithms.AlgorithmListener} object.
   * @param requestedThermostat a {@link ThermostatEnum} object.
   * @param requestedIntegrator a {@link ffx.algorithms.dynamics.integrators.IntegratorEnum}
   *     object.
   * @param engine a {@link MolecularDynamics.DynamicsEngine} object.
   * @return a {@link MolecularDynamics} object.
   */
  public static MolecularDynamics dynamicsFactory(
      MolecularAssembly assembly,
      Potential potentialEnergy,
      CompositeConfiguration properties,
      AlgorithmListener listener,
      ThermostatEnum requestedThermostat,
      IntegratorEnum requestedIntegrator,
      DynamicsEngine engine) {
    switch (engine) {
      case OPENMM:
      case OMM:
        // TODO: Replace this with calls to the leaves of a proper tree structure.
        // Unfortunately, neither Java, nor Apache Commons, nor Guava has an arbitrary tree
        // implementing Collection.
        // Nor does javax.swing have a quick "get me the leaves" method that I was able to find.
        boolean ommLeaves =
            potentialEnergy.getUnderlyingPotentials().stream()
                .anyMatch((Potential p) -> p instanceof ForceFieldEnergyOpenMM);
        ommLeaves = ommLeaves || potentialEnergy instanceof ForceFieldEnergyOpenMM;
        if (ommLeaves) {
          return new MolecularDynamicsOpenMM(
              assembly,
              potentialEnergy,
              properties,
              listener,
              requestedThermostat,
              requestedIntegrator);
        } else {
          throw new IllegalArgumentException(
              format(
                  " Requested OpenMM engine %s, but at least one leaf of the potential %s is not an OpenMM force field!",
                  engine, potentialEnergy));
        }
      case FFX:
      default:
        return new MolecularDynamics(
            assembly,
            potentialEnergy,
            properties,
            listener,
            requestedThermostat,
            requestedIntegrator);
    }
  }

  private static DynamicsEngine defaultEngine(
      MolecularAssembly molecularAssembly, Potential potentialEnergy) {
    CompositeConfiguration properties = molecularAssembly.getProperties();
    String mdEngine = properties.getString("MD-engine");
    if (mdEngine != null) {
      if (mdEngine.equalsIgnoreCase("OMM")) {
        logger.info(" Creating OpenMM Dynamics Object");
        return DynamicsEngine.OPENMM;
      } else {
        logger.info(" Creating FFX Dynamics Object");
        return DynamicsEngine.FFX;
      }
    } else {
      // TODO: Replace this with a better check.
      boolean ommLeaves =
          potentialEnergy.getUnderlyingPotentials().stream()
              .anyMatch((Potential p) -> p instanceof ForceFieldEnergyOpenMM);
      ommLeaves = ommLeaves || potentialEnergy instanceof ForceFieldEnergyOpenMM;
      if (ommLeaves) {
        return DynamicsEngine.OPENMM;
      } else {
        return DynamicsEngine.FFX;
      }
    }
  }

  /**
   * Creates the "default" fallback dynamics file object (does not create actual file!)
   *
   * @param assembly First assembly.
   * @return Default fallback file.
   */
  private static File defaultFallbackDyn(MolecularAssembly assembly) {
    String firstFileName = FilenameUtils.removeExtension(assembly.getFile().getAbsolutePath());
    return new File(firstFileName + ".dyn");
  }

  /**
   * Adds a MolecularAssembly to be tracked by this MolecularDynamics. Note: does not affect the
   * underlying Potential.
   *
   * @param mola A MolecularAssembly to be tracked
   * @param props Associated CompositeConfiguration
   */
  public void addAssembly(MolecularAssembly mola, CompositeConfiguration props) {
    AssemblyInfo mi = new AssemblyInfo(mola);
    mi.compositeConfiguration = props;
    assemblies.add(mi);
  }

  /**
   * attachExtendedSystem.
   *
   * @param system a {@link ffx.potential.extended.ExtendedSystem} object.
   */
  public void attachExtendedSystem(ExtendedSystem system, double reportFreq) {
    if (esvSystem != null) {
      logger.warning("An ExtendedSystem is already attached to this MD!");
    }
    esvSystem = system;
    this.esvIntegrator = new Stochastic(esvSystem.getThetaFriction(), esvSystem.getExtendedResidueList().size(), esvSystem.getThetaPosition(),
            esvSystem.getThetaVelocity(), esvSystem.getThetaAccel(), esvSystem.getThetaMassArray());
    this.esvThermostat = new Adiabatic(esvSystem.getExtendedResidueList().size(), esvSystem.getThetaPosition(),
            esvSystem.getThetaVelocity(), esvSystem.getThetaMassArray(), potential.getVariableTypes());
    printEsvFrequency = intervalToFreq(reportFreq, "Reporting (logging) interval");
    logger.info(
        format("  Attached extended system (%s) to molecular dynamics.", esvSystem.toString()));
    logger.info(format("  Extended System Theta Friction: %f", esvSystem.getThetaFriction()));
    logger.info(format("  Extended System Theta Mass: %f", esvSystem.getThetaMass()));
    logger.info(format("  Extended System Lambda Print Frequency: %d (fsec)", printEsvFrequency));
    reInit();
  }

  /** detachExtendedSystem. */
  public void detachExtendedSystem() {
    logger.info(
        format(" Detached extended system (%s) from molecular dynamics.", esvSystem.toString()));
    esvSystem = null;
    reInit();
  }

  /**
   * Blocking molecular dynamics. When this method returns, the MD run is done.
   *
   * @param nSteps Number of MD steps
   * @param timeStep Time step in femtoseconds
   * @param loggingInterval Interval between printing/logging information in picoseconds.
   * @param trajectoryInterval Interval between adding a frame to the trajectory file in
   *     picoseconds.
   * @param temperature Temperature in Kelvins.
   * @param initVelocities Initialize new velocities from a Maxwell-Boltzmann distribution.
   * @param fileType XYZ or ARC to save to .arc, PDB for .pdb files
   * @param restartInterval Interval between writing new restart files in picoseconds.
   * @param dyn A {@link java.io.File} object to write the restart file to.
   */
  public void dynamic(final long nSteps, final double timeStep,
      final double loggingInterval, final double trajectoryInterval,
      final double temperature, final boolean initVelocities,
      String fileType, double restartInterval, final File dyn) {
    this.fileType = fileType;
    setRestartFrequency(restartInterval);
    dynamic(nSteps, timeStep, loggingInterval, trajectoryInterval, temperature, initVelocities, dyn);
  }

  /**
   * Blocking molecular dynamics. When this method returns, the MD run is done.
   *
   * @param nSteps Number of MD steps
   * @param timeStep Time step in femtoseconds
   * @param loggingInterval Interval between printing/logging information in picoseconds.
   * @param trajectoryInterval Interval between adding a frame to the trajectory file in
   *     picoseconds.
   * @param temperature Temperature in Kelvins.
   * @param initVelocities Initialize new velocities from a Maxwell-Boltzmann distribution.
   * @param dyn A {@link java.io.File} object to write the restart file to.
   */
  public void dynamic(final long nSteps, final double timeStep,
      final double loggingInterval, final double trajectoryInterval,
      final double temperature, final boolean initVelocities, final File dyn) {
    // Return if already running;
    // Could happen if two threads call dynamic on the same MolecularDynamics instance.
    if (!done) {
      logger.warning(" Programming error - a thread invoked dynamic when it was already running.");
      return;
    }

    init(nSteps, timeStep, loggingInterval, trajectoryInterval, fileType, restartInterval,
        temperature, initVelocities, dyn);

    Thread dynamicThread = new Thread(this);
    dynamicThread.start();
    synchronized (this) {
      try {
        while (dynamicThread.isAlive()) {
          wait(0, dynSleepTime);
        }
      } catch (InterruptedException e) {
        String message = " Molecular dynamics interrupted.";
        logger.log(Level.WARNING, message, e);
      }
    }
    if (!verbosityLevel.isQuiet) {
      logger.info(" Done with an MD round.");
    }
  }

  public MolecularAssembly[] getAssemblies() {
    return assemblies.stream().map(AssemblyInfo::getAssembly).toArray(MolecularAssembly[]::new);
  }

  /**
   * Returns the associated dynamics file.
   *
   * @return Dynamics restart File.
   */
  public File getDynFile() {
    return restartFile;
  }

  /**
   * Gets the kinetic energy at the start of the last dynamics run.
   *
   * @return Kinetic energy at the start of the run.
   */
  public double getInitialKineticEnergy() {
    return initialKinetic;
  }

  /**
   * Gets the potential energy at the start of the last dynamics run.
   *
   * @return potential energy at the start of the run.
   */
  public double getInitialPotentialEnergy() {
    return initialPotential;
  }

  /**
   * Gets the temperature at the start of the last dynamics run.
   *
   * @return temperature at the start of the run.
   */
  public double getInitialTemperature() {
    return initialTemp;
  }

  /**
   * Gets the total energy at the start of the last dynamics run.
   *
   * @return total energy at the start of the run.
   */
  public double getInitialTotalEnergy() {
    return initialTotal;
  }

  /**
   * getIntervalSteps.
   *
   * @return Always 1 for this implementation.
   */
  public int getIntervalSteps() {
    return 1;
  }

  /**
   * No-op; FFX does not need to occasionally return information from FFX.
   *
   * @param intervalSteps Ignored.
   */
  public void setIntervalSteps(int intervalSteps) {
    // Not meaningful for FFX MD.
  }

  /**
   * Get the system kinetic energy.
   *
   * @return kinetic energy.
   */
  public double getKineticEnergy() {
    return currentKineticEnergy;
  }

  /**
   * Get the system potential energy.
   *
   * @return potential energy.
   */
  public double getPotentialEnergy() {
    return currentPotentialEnergy;
  }

  /**
   * Get the current temperature of the system
   *
   * @return currentTemperature
   */
  public double getTemperature() {
    return currentTemperature;
  }

  /**
   * Getter for the field <code>thermostat</code>.
   *
   * @return a {@link ffx.algorithms.dynamics.thermostats.Thermostat} object.
   */
  public Thermostat getThermostat() {
    return thermostat;
  }

  /**
   * Setter for the field <code>thermostat</code>.
   *
   * @param thermostat a {@link ffx.algorithms.dynamics.thermostats.Thermostat} object.
   */
  public void setThermostat(Thermostat thermostat) {
    this.thermostat = thermostat;
  }

  /**
   * getTimeStep.
   *
   * @return Timestep in picoseconds.
   */
  public double getTimeStep() {
    return dt;
  }

  /**
   * Sets the timestep and resets frequencies based on stored intervals.
   *
   * @param step Timestep in femtoseconds.
   */
  private void setTimeStep(double step) {
    dt = step * FSEC_TO_PSEC;
    // Reset frequencies to be consistent with new timestep.
    setRestartFrequency(restartInterval);
    setLoggingFrequency(logInterval);
    setTrajectoryFrequency(trajectoryInterval);
  }

  /**
   * Get the total system energy (kinetic plus potential).
   *
   * @return total energy.
   */
  public double getTotalEnergy() {
    return currentTotalEnergy;
  }

  public VerbosityLevel getVerbosityLevel() {
    return verbosityLevel;
  }

  public void setVerbosityLevel(VerbosityLevel level) {
    verbosityLevel = level;
    switch (level) {
      case SILENT: {
        intermediateLogging = Level.FINE;
        basicLogging = Level.FINE;
      }
      break;
      case QUIET: {
        intermediateLogging = Level.FINE;
        basicLogging = Level.INFO;
      }
      break;
      case VERBOSE:
      default: {
        intermediateLogging = Level.INFO;
        basicLogging = Level.INFO;
      }
      break;
    }
  }

  /**
   * init
   *
   * @param nSteps Number of MD steps
   * @param timeStep Time step in femtoseconds
   * @param loggingInterval Interval between printing/logging information in picoseconds.
   * @param trajectoryInterval Interval between adding a frame to the trajectory file in
   *     picoseconds.
   * @param fileType XYZ or ARC to save to .arc, PDB for .pdb files
   * @param restartInterval Interval between writing new restart files in picoseconds.
   * @param temperature Temperature in Kelvins.
   * @param initVelocities Initialize new velocities from a Maxwell-Boltzmann distribution.
   * @param dyn A {@link java.io.File} object to write the restart file to.
   */
  public void init(
      final long nSteps,
      final double timeStep,
      final double loggingInterval,
      final double trajectoryInterval,
      final String fileType,
      final double restartInterval,
      final double temperature,
      final boolean initVelocities,
      final File dyn) {

    // Return if already running.
    if (!done) {
      logger.warning(
          " Programming error - attempt to modify parameters of a running MolecularDynamics instance.");
      return;
    }

    if (integrator instanceof Stochastic) {
      if (constantPressure) {
        logger.log(basicLogging, "\n Stochastic dynamics in the NPT ensemble");
      } else {
        logger.log(basicLogging, "\n Stochastic dynamics in the NVT ensemble");
      }
    } else if (!(thermostat instanceof Adiabatic)) {
      if (constantPressure) {
        logger.log(basicLogging, "\n Molecular dynamics in the NPT ensemble");
      } else {
        logger.log(basicLogging, "\n Molecular dynamics in the NVT ensemble");
      }
    } else {
      if (constantPressure) {
        logger.severe("\n NPT Molecular dynamics requires a thermostat");
      } else {
        logger.log(basicLogging, "\n Molecular dynamics in the NVE ensemble");
      }
    }

    this.nSteps = nSteps;
    totalSimTime = 0.0;

    // Convert the time step from femtoseconds to picoseconds.
    setTimeStep(timeStep);

    // Convert intervals in ps to frequencies in timesteps.
    setLoggingFrequency(loggingInterval);
    setTrajectoryFrequency(trajectoryInterval);
    setRestartFrequency(restartInterval);

    sanityCheckFrequency("Reporting (logging)", logFrequency, this::setLoggingFrequency);
    if (automaticWriteouts) {
      // Only sanity check these values if MD is doing this itself.
      sanityCheckFrequency(
          "Trajectory writeout", trajectoryFrequency, this::setTrajectoryFrequency);
      sanityCheckFrequency("Restart", restartFrequency, this::setRestartFrequency);
    }

    // Set snapshot file type.
    saveSnapshotAsPDB = true;
    if (fileType.equalsIgnoreCase("XYZ") || fileType.equalsIgnoreCase("ARC")) {
      saveSnapshotAsPDB = false;
    } else if (!fileType.equalsIgnoreCase("PDB")) {
      logger.warning("Snapshot file type unrecognized; saving snapshots as PDB.\n");
    }

    assemblyInfo();

    this.restartFile = (dyn == null) ? fallbackDynFile : dyn;
    loadRestart = restartFile.exists() && !initialized;

    if (dynFilter == null) {
      dynFilter = new DYNFilter(molecularAssembly.getName());
    }

    this.targetTemperature = temperature;
    this.initVelocities = initVelocities;
    done = false;

    if (loadRestart) {
      logger.info("  Continuing from " + restartFile.getAbsolutePath());
    }

    if (!verbosityLevel.isQuiet) {
      logger.info(format("  Number of steps:     %8d", nSteps));
      logger.info(format("  Time step:           %8.3f (fsec)", timeStep));
      logger.info(format("  Print interval:      %8.3f (psec)", loggingInterval));
      logger.info(format("  Save interval:       %8.3f (psec)", trajectoryInterval));
      if (assemblies.size() > 1) {
        for (int i = 0; i < assemblies.size(); i++) {
          AssemblyInfo ai = assemblies.get(i);
          logger.info(format("  Archive file %3d: %s", (i + 1), ai.archiveFile.getName()));
        }
      } else {
        logger.info(format("  Archive file:     %s", assemblies.get(0).archiveFile.getName()));
      }
      logger.info(format("  Restart file:     %s", restartFile.getName()));
    }
  }

  /**
   * A version of init with the original method header. Redirects to the new method with default
   * values for added parameters. Needed by (at least) ReplicaExchange, which calls this directly.
   *
   * @param nSteps Number of MD steps
   * @param timeStep Time step in femtoseconds
   * @param loggingInterval Interval between printing/logging information in picoseconds.
   * @param trajectoryInterval Interval between adding a frame to the trajectory file in
   *     picoseconds.
   * @param temperature Temperature in Kelvins.
   * @param initVelocities Initialize new velocities from a Maxwell-Boltzmann distribution.
   * @param dyn A {@link java.io.File} object to write the restart file to.
   */
  public void init(
      final long nSteps,
      final double timeStep,
      final double loggingInterval,
      final double trajectoryInterval,
      final double temperature,
      final boolean initVelocities,
      final File dyn) {
    init(
        nSteps,
        timeStep,
        loggingInterval,
        trajectoryInterval,
        "XYZ",
        restartInterval,
        temperature,
        initVelocities,
        dyn);
  }

  public void logOutputFiles() {
    String arcFiles =
        assemblies.stream()
            .map((AssemblyInfo ai) -> ai.archiveFile)
            .map(FileUtils::relativePathTo)
            .map(Path::toString)
            .collect(Collectors.joining(","));
    logger.info(format(" Dynamics file %s, archive file(s) %s",
        FileUtils.relativePathTo(restartFile).toString(), arcFiles));
  }

  /** Reinitialize the MD engine after a chemical change. */
  public void reInit() {
    numberOfVariables = potential.getNumberOfVariables();
    mass = potential.getMass();
    x = new double[numberOfVariables];
    v = new double[numberOfVariables];
    a = new double[numberOfVariables];
    aPrevious = new double[numberOfVariables];
    gradient = new double[numberOfVariables];
    potential.getCoordinates(x);
    potential.getVelocity(v);
    potential.getAcceleration(a);
    potential.getPreviousAcceleration(aPrevious);
    if (potential instanceof ForceFieldEnergy) {
      gradient = ((ForceFieldEnergy) potential).getGradient(gradient);
    }
    thermostat.setNumberOfVariables(
        numberOfVariables, x, v, mass, potential.getVariableTypes(), true);
    integrator.setNumberOfVariables(numberOfVariables, x, v, a, aPrevious, mass);
  }

  /**
   * Causes this MolecularDynamics to take an additional set of timesteps.
   *
   * @param nSteps Number of steps to take
   * @param temperature Temperature of simulation
   */
  @Deprecated
  public void redynamic(final int nSteps, final double temperature) {
    if (!verbosityLevel.isQuiet()) {
      setVerbosityLevel(VerbosityLevel.QUIET);
    }

    this.nSteps = nSteps;
    totalSimTime = 0.0;
    targetTemperature = temperature;
    thermostat.setTargetTemperature(temperature);
    initVelocities = false;

    done = false;
    terminate = false;
    initialized = true;

    Thread dynamicThread = new Thread(this);
    dynamicThread.start();
    synchronized (this) {
      try {
        while (dynamicThread.isAlive()) {
          wait(100);
        }
      } catch (InterruptedException e) {
        String message = " Molecular dynamics interrupted.";
        logger.log(Level.WARNING, message, e);
      }
    }
  }

  /**
   * revertState.
   *
   * @throws java.lang.Exception if any.
   */
  public void revertState() throws Exception {
    if (dynamicsState == null) {
      throw new Exception();
    }
    dynamicsState.revertState();
  }

  /** {@inheritDoc} */
  @Override
  public void run() {
    try {
      preRunOps();
    } catch (IllegalStateException ise) {
      return;
    }
    initializeEnergies();
    postInitEnergies();
    mainLoop();
    postRun();
  }

  /**
   * Enable or disable automatic writeout of trajectory snapshots and restart files.
   *
   * <p>Primarily intended for use with MC-OST, which handles the timing itself.
   *
   * @param autoWriteout Whether to automatically write out trajectory and restart files.
   */
  public void setAutomaticWriteouts(boolean autoWriteout) {
    this.automaticWriteouts = autoWriteout;
  }

  /**
   * Sets the "fallback" .dyn file to write to if none is passed to the dynamic method.
   *
   * @param fallback Fallback dynamics restart file.
   */
  public void setFallbackDynFile(File fallback) {
    this.fallbackDynFile = fallback;
  }

  /**
   * Method to set file type from groovy scripts.
   *
   * @param fileType the type of snapshot files to write.
   */
  public void setFileType(String fileType) {
    this.fileType = fileType;
  }

  /**
   * Setter for the field <code>monteCarloListener</code>.
   *
   * @param listener a {@link MonteCarloListener} object.
   * @param when a {@link MolecularDynamics.MonteCarloNotification} object.
   */
  public void setMonteCarloListener(MonteCarloListener listener, MonteCarloNotification when) {
    monteCarloListener = listener;
    mcNotification = when;
  }

  /**
   * Not meaningful for FFX dynamics (no need to obtain velocities/accelerations from a different
   * program, especially one running on a GPU). Is a no-op.
   *
   * @param obtainVA Not meaningful for this implementation.
   */
  public void setObtainVelAcc(boolean obtainVA) {
    // Not meaningful for FFX dynamics.
  }

  /**
   * Method to set the Restart Frequency.
   *
   * @param restartInterval Time in ps between writing restart files.
   * @throws java.lang.IllegalArgumentException If restart frequency is not a positive number
   */
  public void setRestartFrequency(double restartInterval) throws IllegalArgumentException {
    restartFrequency = intervalToFreq(restartInterval, "Restart interval");
    this.restartInterval = restartInterval;
  }

  public void setTrajectoryFiles(File[] outputFiles) {
    logger.info(" Setting files " + Arrays.toString(outputFiles));
    int nFi = assemblies.size();
    assert outputFiles.length == nFi;
    for (int i = 0; i < nFi; i++) {
      AssemblyInfo ai = assemblies.get(i);
      ai.setArchiveFile(outputFiles[i]);
    }
  }

  /** storeState. */
  public void storeState() {
    if (dynamicsState == null) {
      dynamicsState = new DynamicsState();
    }
    dynamicsState.storeState();
  }

  /** {@inheritDoc} */
  @Override
  public void terminate() {
    terminate = true;
    while (!done) {
      synchronized (this) {
        try {
          wait(1);
        } catch (Exception e) {
          logger.log(Level.WARNING, " Exception terminating dynamics.\n", e);
        }
      }
    }
  }

  /**
   * Write restart and trajectory files if the provided step matches the frequency and that file type
   * is requested.
   *
   * @param step Step to write files (if any) for.
   * @param trySnapshot If false, do not write snapshot even if the timestep is correct.
   * @param tryRestart If false, do not write a restart file even if the timestep is correct.
   * @return EnumSet of actions taken by this method.
   */
  public EnumSet<WriteActions> writeFilesForStep(
      long step, boolean trySnapshot, boolean tryRestart) {
    return writeFilesForStep(step, trySnapshot, tryRestart, null);
  }

  /**
   * Write restart and trajectory files if the provided step matches the frequency and that file type
   * is requested.
   *
   * @param step Step to write files (if any) for.
   * @param trySnapshot If false, do not write snapshot even if the timestep is correct.
   * @param tryRestart If false, do not write a restart file even if the timestep is correct.
   * @param extraLines Additional lines to append into the comments section of the snapshot (or
   *     null).
   * @return EnumSet of actions taken by this method.
   */
  public EnumSet<WriteActions> writeFilesForStep(
      long step, boolean trySnapshot, boolean tryRestart, String[] extraLines) {
    List<String> linesList =
        (extraLines == null) ? new ArrayList<>() : new ArrayList<>(Arrays.asList(extraLines));

    if (potential instanceof LambdaInterface) {
      String lamString = format("Lambda: %.8f", ((LambdaInterface) potential).getLambda());
      linesList.add(lamString);
    }

    String tempString = format("Temp: %.2f", thermostat.getTargetTemperature());
    linesList.add(tempString);

    Comm world = Comm.world();
    if (world != null && world.size() > 1) {
      String rankString = format("Rank: %d", world.rank());
      linesList.add(rankString);
    }

    String[] allLines = new String[linesList.size()];
    allLines = linesList.toArray(allLines);

    EnumSet<WriteActions> written = EnumSet.noneOf(WriteActions.class);
    if (step != 0) {
      // Write out snapshots in selected format every saveSnapshotFrequency steps.
      if (trySnapshot && trajectoryFrequency > 0 && step % trajectoryFrequency == 0) {
        appendSnapshot(allLines);
        written.add(WriteActions.SNAPSHOT);
      }

      // Write out restart files every saveRestartFileFrequency steps.
      if (tryRestart && restartFrequency > 0 && step % restartFrequency == 0) {
        writeRestart();
        written.add(WriteActions.RESTART);
      }
    }
    return written;
  }

  /** Write out a restart file. */
  public void writeRestart() {
    potential.writeAdditionalRestartInfo(true);
    String dynName = FileUtils.relativePathTo(restartFile).toString();
    if (dynFilter.writeDYN(restartFile, molecularAssembly.getCrystal(), x, v, a, aPrevious)) {
      logger.log(basicLogging, " Wrote dynamics restart file to " + dynName);
    } else {
      logger.log(basicLogging, " Writing ESV dynamics restart file to " + dynName + " failed");
    }
    if(esvSystem != null){
      esvSystem.writeRestart();
    }
  }

  /**
   * Performs the inner loop of writing snapshots to disk; used by both detectAtypicalEnergy and a
   * try-catch in dynamics.
   */
  public void writeStoredSnapshots() {
    int numSnaps = lastSnapshots.size();

    File origFile = molecularAssembly.getFile();
    String timeString = LocalDateTime.now().format(DateTimeFormatter.ofPattern("HH_mm_ss"));
    PotentialsFunctions potentialsFunctions = new PotentialsUtils();

    String filename =
        format(
            "%s-%s-SNAP.pdb",
            FilenameUtils.removeExtension(molecularAssembly.getFile().getName()), timeString);

    for (int is = 0; is < numSnaps; is++) {
      CoordinateSnapshot oldState = lastSnapshots.poll();
      if (oldState != null) {
        oldState.revertState();
      }
      potentialsFunctions.saveAsPDB(
          molecularAssembly, new File(potentialsFunctions.versionFile(filename)));
    }
    molecularAssembly.setFile(origFile);
  }

  /** assemblyInfo. */
  void assemblyInfo() {
    assemblies.forEach(
        (ainfo) -> {
          MolecularAssembly mola = ainfo.getAssembly();
          CompositeConfiguration aprops = ainfo.compositeConfiguration;
          File file = mola.getFile();
          String filename = FilenameUtils.removeExtension(file.getAbsolutePath());
          File archFile = ainfo.archiveFile;
          if (archFile == null) {
            archFile = new File(filename + ".arc");
            ainfo.archiveFile = XYZFilter.version(archFile);
          }
          if (ainfo.pdbFile == null) {
            String extName = FilenameUtils.getExtension(file.getName());
            if (extName.toLowerCase().startsWith("pdb")) {
              ainfo.pdbFile = file;
            } else {
              ainfo.pdbFile = new File(filename + ".pdb");
            }
          }
          if (ainfo.xyzFilter == null) {
            ainfo.xyzFilter = new XYZFilter(file, mola, mola.getForceField(), aprops);
          }
          if (ainfo.pdbFilter == null) {
            ainfo.pdbFilter = new PDBFilter(ainfo.pdbFile, mola, mola.getForceField(), aprops);
          }
        });
  }

  /**
   * Converts an interval in ps to a frequency in timesteps.
   *
   * @param interval Interval between events in ps
   * @param describe Description of the event.
   * @return Frequency of event in timesteps per event.
   * @throws IllegalArgumentException If interval is not a positive finite value.
   */
  private int intervalToFreq(double interval, String describe) throws IllegalArgumentException {
    if (!Double.isFinite(interval) || interval <= 0) {
      throw new IllegalArgumentException(
          format(" %s must be " + "positive finite value in ps, was %10.4g", describe, interval));
    }
    if (interval >= dt) {
      return (int) (interval / dt);
    } else {
      logger.warning(
          format(
              " Specified %s of %.6f ps < timestep %.6f ps; "
                  + "interval is set to once per timestep!",
              describe, interval, dt));
      return 1;
    }
  }

  /**
   * Method to set the logging/printing frequency.
   *
   * @param logInterval Time in ps between logging information to the screen.
   */
  private void setLoggingFrequency(double logInterval) {
    logFrequency = intervalToFreq(logInterval, "Reporting (logging) interval");
    this.logInterval = logInterval;
  }

  /**
   * Method to set the frequency of appending snapshots to the trajectory file.
   *
   * @param snapshotInterval Time in ps between appending snapshots to the trajectory file.
   */
  private void setTrajectoryFrequency(double snapshotInterval) {
    trajectoryFrequency = intervalToFreq(snapshotInterval, "Trajectory writeout interval");
    this.trajectoryInterval = snapshotInterval;
  }

  /** Performs basic pre-MD operations such as loading the restart file. */
  void preRunOps() throws IllegalStateException {
    done = false;
    terminate = false;

    // Set the target temperature.
    thermostat.setTargetTemperature(targetTemperature);
    boolean quiet = verbosityLevel.isQuiet();
    thermostat.setQuiet(quiet);
    if (integrator instanceof Stochastic) {
      Stochastic stochastic = (Stochastic) integrator;
      stochastic.setTemperature(targetTemperature);
    }

    // Set the step size.
    integrator.setTimeStep(dt);

    if (!initialized) {
      // Initialize from a restart file.
      if (loadRestart) {
        Crystal crystal = molecularAssembly.getCrystal();
        if (!dynFilter.readDYN(restartFile, crystal, x, v, a, aPrevious)) {
          String message = " Could not load the restart file - dynamics terminated.";
          logger.log(Level.WARNING, message);
          done = true;
          throw new IllegalStateException(message);
        } else {
          molecularAssembly.setCrystal(crystal);
        }
      } else {
        // Initialize using current atomic coordinates.
        potential.getCoordinates(x);
        // Initialize atomic velocities from a Maxwell-Boltzmann distribution or set to 0.
        if (initVelocities) {
          thermostat.maxwell(targetTemperature);
        } else {
          fill(v, 0.0);
        }
      }
    } else {
      // If MD has already been run (ie. Annealing or RepEx), then initialize velocities if
      // requested.
      if (initVelocities) {
        thermostat.maxwell(targetTemperature);
      }
    }
  }

  /** Initializes energy fields, esp. potential energy. */
  private void initializeEnergies() {
    // Compute the current potential energy.
    try {
      if(esvSystem != null && potential instanceof ForceFieldEnergyOpenMM){
        currentPotentialEnergy = ((ForceFieldEnergyOpenMM) potential).energyAndGradientFFX(x, gradient);
      }
      else{
        currentPotentialEnergy = potential.energyAndGradient(x, gradient);
      }
    } catch (EnergyException ex) {
      writeStoredSnapshots();
      throw ex;
    }
    initialPotential = currentPotentialEnergy;

    // Initialize current and previous accelerations.
    if (!loadRestart || initialized || integrator instanceof Respa) {
      // For the Respa integrator, initial accelerations are from the slowly varying forces.
      if (integrator instanceof Respa) {
        potential.setEnergyTermState(Potential.STATE.SLOW);
        potential.energyAndGradient(x, gradient);
      }

      for (int i = 0; i < numberOfVariables; i++) {
        a[i] = -KCAL_TO_GRAM_ANG2_PER_PS2 * gradient[i] / mass[i];
      }

      if (aPrevious != null) {
        arraycopy(a, 0, aPrevious, 0, numberOfVariables);
      }
    }

    // Compute the current kinetic energy.
    thermostat.computeKineticEnergy();
    currentKineticEnergy = thermostat.getKineticEnergy();
    initialKinetic = currentKineticEnergy;
    currentTemperature = thermostat.getCurrentTemperature();
    initialTemp = currentTemperature;
    currentTotalEnergy = currentKineticEnergy + currentPotentialEnergy;
    initialTotal = currentTotalEnergy;
  }

  /** Pre-run operations (mostly logging) that require knowledge of system energy. */
  void postInitEnergies() {
    initialized = true;

    logger.log(
        basicLogging,
        format(
            "\n  %8s %12s %12s %12s %8s %8s",
            "Time", "Kinetic", "Potential", "Total", "Temp", "CPU"));
    logger.log(
        basicLogging,
        format(
            "  %8s %12s %12s %12s %8s %8s",
            "psec", "kcal/mol", "kcal/mol", "kcal/mol", "K", "sec"));
    logger.log(
        basicLogging,
        format(
            "  %8s %12.4f %12.4f %12.4f %8.2f",
            "",
            currentKineticEnergy,
            currentPotentialEnergy,
            currentTotalEnergy,
            currentTemperature));

    // Store the initialized state.
    storeState();
  }

  /** Post-run cleanup operations. */
  void postRun() {
    // Add the potential energy of the slow degrees of freedom.
    if (integrator instanceof Respa) {
      potential.setEnergyTermState(Potential.STATE.BOTH);
    }

    // Log normal completion.
    if (!terminate) {
      logger.log(basicLogging, format(" Completed %8d time steps\n", nSteps));
    }

    // Reset the done and terminate flags.
    done = true;
    terminate = false;

    if (monteCarloListener != null && mcNotification == MonteCarloNotification.AFTER_DYNAMICS) {
      monteCarloListener.mcUpdate(thermostat.getCurrentTemperature());
    }
  }

  /**
   * Append a snapshot to the trajectory file.
   *
   * @param extraLines Strings of meta-data to include.
   */
  protected void appendSnapshot(String[] extraLines) {
    for (AssemblyInfo ai : assemblies) {
      if (ai.archiveFile != null && !saveSnapshotAsPDB) {
        String aiName = FileUtils.relativePathTo(ai.archiveFile).toString();
        if (ai.xyzFilter.writeFile(ai.archiveFile, true, extraLines)) {
          logger.log(basicLogging, format(" Appended snap shot to %s", aiName));
        } else {
          logger.warning(format(" Appending snap shot to %s failed", aiName));
        }
      } else if (saveSnapshotAsPDB) {
        String aiName = FileUtils.relativePathTo(ai.pdbFile).toString();
        if (ai.pdbFilter.writeFile(ai.pdbFile, true, extraLines)) {
          logger.log(basicLogging, format(" Wrote PDB file to %s", aiName));
        } else {
          logger.warning(format(" Writing PDB file to %s failed.", aiName));
        }
      }
    }
  }

  /**
   * Checks if thermodynamics must be logged. If logged, current time is returned, else the time
   * passed in is returned.
   *
   * @param step Timestep to possibly log thermodynamics for.
   * @param time Clock time (in nsec) thermodynamics was last logged.
   * @return Either current time (if logged), else the time variable passed in.
   */
  protected long logThermoForTime(long step, long time) {
    if (step % logFrequency == 0) {
      return logThermodynamics(time);
    } else {
      return time;
    }
  }

  /**
   * Log thermodynamics to the screen.
   *
   * @param time Clock time (in nsec) since this was last called.
   * @return Clock time at the end of this call.
   */
  private long logThermodynamics(long time) {
    time = System.nanoTime() - time;
    logger.log(
        basicLogging,
        format(
            " %7.3e %12.4f %12.4f %12.4f %8.2f %8.3f",
            totalSimTime,
            currentKineticEnergy,
            currentPotentialEnergy,
            currentTotalEnergy,
            currentTemperature,
            time * NS2SEC));
    return System.nanoTime();
  }

  /** Main loop of the run method. */
  private void mainLoop() {
    // Integrate Newton's equations of motion for the requested number of steps,
    // unless early termination is requested.
    long time = System.nanoTime();
    for (long step = 1; step <= nSteps; step++) {
      if (step > 1) {
        List<Constraint> constraints = potential.getConstraints();
        // TODO: Replace magic numbers with named constants.
        long constraintFails =
            constraints.stream()
                .filter((Constraint c) -> !c.constraintSatisfied(x, v, 1E-7, 1E-7))
                .count();
        if (constraintFails > 0) {
          logger.info(format(" %d constraint failures in step %d", constraintFails, step));
        }
      }
      /* Notify MonteCarlo handlers such as PhMD or rotamer drivers. */
      if (monteCarloListener != null && mcNotification == MonteCarloNotification.EACH_STEP) {
        monteCarloListener.mcUpdate(thermostat.getCurrentTemperature());
      }

      // Do the half-step thermostat operation.
      thermostat.halfStep(dt);

      // Do the half-step integration operation.
      integrator.preForce(potential);
      if (esvSystem != null) {
        esvIntegrator.preForce(potential);
        //preForce processes theta values after
        esvSystem.preForce();
      }

      // Compute the potential energy and gradients.
      double priorPE = currentPotentialEnergy;
      try {
        if(esvSystem != null && potential instanceof ForceFieldEnergyOpenMM){
<<<<<<< HEAD
          ((ForceFieldEnergyOpenMM) potential).energyFFX(x, true);
=======
>>>>>>> dec6fc3f
          currentPotentialEnergy = ((ForceFieldEnergyOpenMM) potential).energyAndGradientFFX(x, gradient);
        }
        else{
          currentPotentialEnergy = potential.energyAndGradient(x, gradient);
        }

      } catch (EnergyException ex) {
        writeStoredSnapshots();
        throw ex;
      }

      // Add the potential energy of the slow degrees of freedom.
      if (integrator instanceof Respa) {
        Respa r = (Respa) integrator;
        currentPotentialEnergy += r.getHalfStepEnergy();
      }

      double defaultDeltaPEThresh = 1.0E6;
      detectAtypicalEnergy(priorPE, defaultDeltaPEThresh);

      // Do the full-step integration operation.
      integrator.postForce(gradient);
      if (esvSystem != null) {
        double[] dEdL = esvSystem.postForce();
        esvIntegrator.postForce(dEdL);
      }

      // Compute the full-step kinetic energy.
      thermostat.computeKineticEnergy();

      // Do the full-step thermostat operation.
      thermostat.fullStep(dt);

      // Recompute the kinetic energy after the full-step thermostat operation.
      thermostat.computeKineticEnergy();
      if (esvSystem != null) {
        //Adiabatic thermostat does nothing at half step.
        esvThermostat.computeKineticEnergy();
      }

      // Remove center of mass motion every ~100 steps.
      int removeCOMMotionFrequency = 100;
      if (thermostat.getRemoveCenterOfMassMotion() && step % removeCOMMotionFrequency == 0) {
        thermostat.centerOfMassMotion(true, false);
        /*if(esvSystem != null){
          esvThermostat.centerOfMassMotion(true,false);
        }*/
      }

      // Collect current kinetic energy, temperature, and total energy.
      currentKineticEnergy = thermostat.getKineticEnergy();
      if (esvSystem != null) {
        currentKineticEnergy += esvThermostat.getKineticEnergy();
      }
      currentTemperature = thermostat.getCurrentTemperature();
      currentTotalEnergy = currentKineticEnergy + currentPotentialEnergy;

      // Update atomic velocity, acceleration and previous acceleration.
      potential.setVelocity(v);
      potential.setAcceleration(a);
      potential.setPreviousAcceleration(aPrevious);

      // Log the current state every printFrequency steps.
      totalSimTime += dt;
      time = logThermoForTime(step, time);
      if (step % printEsvFrequency == 0 && esvSystem != null) {
        logger.log(basicLogging, format(" %s", esvSystem.getLambdaList()));
        //potential.energy(x, true);
      }

      if (automaticWriteouts) {
        writeFilesForStep(step, true, true);
      }

      // Notify the algorithmListeners.
      if (algorithmListener != null && step % logFrequency == 0) {
        for (AssemblyInfo assembly : assemblies) {
          // Probably unwise to parallelize this, so that it doesn't
          // hit the GUI with parallel updates.
          algorithmListener.algorithmUpdate(assembly.getAssembly());
        }
      }

      // Check for a termination request.
      if (terminate) {
        logger.info(format("\n Terminating after %8d time steps\n", step));
        break;
      }
    }
  }

  /**
   * Detects grossly atypical potential energy values that are likely incorrect, and writes snapshots
   * to disc. "Grossly atypical" is defined as: greater than 1.0E100 kcal/mol, less than -1.0E100
   * kcal/mol, non-finite (NaN/infinite), or exceeding specified delta from the prior potential
   * energy.
   *
   * <p>After prior snapshots have been written to disc, the queue they are stored on is now empty,
   * preventing printing of duplicate snapshots.
   *
   * @param priorPE Potential energy prior to this step.
   * @param delPEThresh If potential energy changes by this much, trigger a
   */
  void detectAtypicalEnergy(double priorPE, double delPEThresh) {

    // If not keeping snapshots, disable functionality.
    if (numSnapshotsToKeep < 1) {
      return;
    }

    double deltaPE = currentPotentialEnergy - priorPE;

    CoordinateSnapshot currState = new CoordinateSnapshot();
    currState.storeState();
    lastSnapshots.add(currState);

    double maxPEThresh = 1.0E100; // 1.0E100 kcal/mol is well into the territory of the absurd.
    double absPE = Math.abs(currentPotentialEnergy);

    if (absPE > maxPEThresh
        || !Double.isFinite(currentPotentialEnergy)
        || Math.abs(deltaPE) > delPEThresh) {
      logger.info(
          format(
              " Unusual potential energy %12.5g detected, writing snapshots.",
              currentPotentialEnergy));
      writeStoredSnapshots();
      currState
          .revertState(); // May be unnecessary, thanks to the current state always being last on
      // the queue.
      if (absPE > 1.0E100 || !Double.isFinite(currentPotentialEnergy)) {
        logger.severe(
            format(
                " Dynamics exiting with atypical potential energy of %12.5g",
                currentPotentialEnergy));
      }
    }
  }

  /**
   * Perform a sanity check on a frequency to ensure it's not longer than total runtime. Currently,
   * the setter parameter is ignored due to issues with our test suite.
   *
   * @param describe Description of the frequency.
   * @param frequency Frequency in timesteps.
   * @param setter Currently ignored.
   */
  private void sanityCheckFrequency(String describe, int frequency, DoubleConsumer setter) {
    if (frequency > nSteps) {
      logger.fine(
          format(
              " Specified %s frequency of %d is greater than the number of steps %d",
              describe, frequency, nSteps));
    }
  }

  /**
   * Set the coordinates.
   * @param coords The coordinates to copy into MD coordinates array.
   */
  public void setCoordinates(double[] coords){
    if (coords.length == x.length) {
      System.arraycopy(coords, 0, x, 0, x.length);
    }
  }

  /**
   * Get the coordinates.
   * @return A copy of the current coordinates are returned.
   */
  public double[] getCoordinates() {
    return Arrays.copyOf(x, x.length);
  }

  public enum VerbosityLevel {
    VERBOSE(false),
    QUIET(true),
    SILENT(true);

    private final boolean isQuiet;

    VerbosityLevel(boolean isQuiet) {
      this.isQuiet = isQuiet;
    }

    public boolean isQuiet() {
      return isQuiet;
    }
  }

  /** Describes actions taken by writeFilesForStep */
  public enum WriteActions {
    // TODO: Flesh this out if more functionality is needed.
    RESTART,
    SNAPSHOT
  }

  /** Monte Carlo notification enumeration. */
  public enum MonteCarloNotification {
    NEVER,
    EACH_STEP,
    AFTER_DYNAMICS
  }

  /**
   * Enumerates available molecular dynamics engines; presently limited to the FFX reference engine
   * and the OpenMM engine.
   *
   * <p>Distinct from the force field energy Platform, as the FFX engine can use OpenMM energies,
   * but not vice-versa.
   */
  public enum DynamicsEngine {
    FFX(true, true),
    OMM(false, true),
    OPENMM(false, true);

    // Set of supported Platforms. The EnumSet paradigm is very efficient, as it
    // is internally stored as a bit field.
    private final EnumSet<ForceFieldEnergy.Platform> platforms =
        EnumSet.noneOf(ForceFieldEnergy.Platform.class);

    /**
     * Constructs a DynamicsEngine using the two presently known types of Platform.
     *
     * @param ffx Add support for the FFX reference energy platform.
     * @param openMM Add support for the OpenMM energy platforms.
     */
    DynamicsEngine(boolean ffx, boolean openMM) {
      if (ffx) {
        platforms.add(ForceFieldEnergy.Platform.FFX);
      }
      if (openMM) {
        platforms.add(ForceFieldEnergy.Platform.OMM);
        platforms.add(ForceFieldEnergy.Platform.OMM_REF);
        platforms.add(ForceFieldEnergy.Platform.OMM_CUDA);
        platforms.add(ForceFieldEnergy.Platform.OMM_OPENCL);
        platforms.add(ForceFieldEnergy.Platform.OMM_OPTCPU);
      }
    }

    /**
     * Gets the set of Platforms supported by this DynamicsEngine
     *
     * @return An EnumSet
     */
    public EnumSet<ForceFieldEnergy.Platform> getSupportedPlatforms() {
      return EnumSet.copyOf(platforms);
    }

    /**
     * Checks if this energy Platform is supported by this DynamicsEngine
     *
     * @param platform The requested platform.
     * @return If supported
     */
    public boolean supportsPlatform(ForceFieldEnergy.Platform platform) {
      return platforms.contains(platform);
    }
  }

  /**
   * A simple container class to hold all the infrastructure associated with a MolecularAssembly for
   * MolecularDynamics.
   */
  protected static class AssemblyInfo {

    private final MolecularAssembly assembly;
    CompositeConfiguration compositeConfiguration;
    File archiveFile = null;
    XYZFilter xyzFilter = null;
    File pdbFile;
    PDBFilter pdbFilter;

    AssemblyInfo(MolecularAssembly assembly) {
      this.assembly = assembly;
      pdbFile = SystemFilter.version(assembly.getFile());
      compositeConfiguration = assembly.getProperties();
      pdbFilter = new PDBFilter(pdbFile, assembly,
              assembly.getForceField(),
              assembly.getProperties());
      // Turn on use of MODEL records.
      pdbFilter.setModelNumbering(0);
    }

    public MolecularAssembly getAssembly() {
      return assembly;
    }

    void setArchiveFile(File file) {
      archiveFile = file;
    }
  }

  /**
   * More limited version of a DynamicsState, storing only coordinates. TODO: Make DynamicsState more
   * flexible and let it store any combination of variables.
   */
  protected class CoordinateSnapshot {

    final double[] xBak;

    CoordinateSnapshot() {
      xBak = new double[numberOfVariables];
    }

    void storeState() {
      arraycopy(x, 0, xBak, 0, numberOfVariables);
    }

    void revertState() {
      arraycopy(xBak, 0, x, 0, numberOfVariables);
      Atom[] atoms = molecularAssembly.getActiveAtomArray();
      for (int i = 0; i < atoms.length; i++) {
        int i3 = 3 * i;
        double[] newXYZ = new double[3];
        arraycopy(xBak, i3, newXYZ, 0, 3);
        atoms[i].setXYZ(newXYZ);
      }
    }
  }

  protected class DynamicsState {

    final double[] xBak;
    final double[] vBak;
    final double[] aBak;
    final double[] aPreviousBak;
    final double[] massBak;
    final double[] gradBak;
    double currentKineticEnergyBak, currentPotentialEnergyBak, currentTotalEnergyBak;
    double currentTemperatureBak;

    DynamicsState() {
      xBak = new double[numberOfVariables];
      vBak = new double[numberOfVariables];
      aBak = new double[numberOfVariables];
      aPreviousBak = new double[numberOfVariables];
      massBak = new double[numberOfVariables];
      gradBak = new double[numberOfVariables];
    }

    public void describe(String title) {
      StringBuilder sb = new StringBuilder();
      sb.append(title);
      sb.append("\nx: ");
      Arrays.stream(x).forEach(val -> sb.append(format("%.2g, ", val)));
      sb.append("\nv: ");
      Arrays.stream(v).forEach(val -> sb.append(format("%.2g, ", val)));
      sb.append("\na: ");
      Arrays.stream(a).forEach(val -> sb.append(format("%.2g, ", val)));
      sb.append("\naP: ");
      Arrays.stream(aPrevious).forEach(val -> sb.append(format("%.2g, ", val)));
      sb.append("\nm: ");
      Arrays.stream(mass).forEach(val -> sb.append(format("%.2g, ", val)));
      sb.append("\ng: ");
      Arrays.stream(gradient).forEach(val -> sb.append(format("%.2g, ", val)));
      sb.append(
          format(
              "\nK,U,E,T: %g %g %g %g\n",
              currentKineticEnergy,
              currentPotentialEnergy,
              currentTotalEnergy,
              currentTemperature));
      logger.info(sb.toString());
    }

    public void revertState() {
      if (verboseDynamicsState) {
        describe(" Reverting State (From):");
      }
      currentKineticEnergy = currentKineticEnergyBak;
      currentPotentialEnergy = currentPotentialEnergyBak;
      currentTotalEnergy = currentTotalEnergyBak;
      currentTemperature = currentTemperatureBak;
      arraycopy(xBak, 0, x, 0, numberOfVariables);
      arraycopy(vBak, 0, v, 0, numberOfVariables);
      arraycopy(aBak, 0, a, 0, numberOfVariables);
      arraycopy(aPreviousBak, 0, aPrevious, 0, numberOfVariables);
      arraycopy(massBak, 0, mass, 0, numberOfVariables);
      arraycopy(gradBak, 0, gradient, 0, numberOfVariables);

      Atom[] atoms = molecularAssembly.getActiveAtomArray();
      if (atoms.length * 3 == numberOfVariables) {
        double[] vec = new double[3];
        int index = 0;
        for (Atom atom : atoms) {
          atom.moveTo(x[index], x[index + 1], x[index + 2]);
          atom.setXYZGradient(gradient[index], gradient[index + 1], gradient[index + 2]);
          vec[0] = v[index];
          vec[1] = v[index + 1];
          vec[2] = v[index + 2];
          atom.setVelocity(vec);
          vec[0] = a[index];
          vec[1] = a[index + 1];
          vec[2] = a[index + 2];
          atom.setAcceleration(vec);
          vec[0] = aPrevious[index];
          vec[1] = aPrevious[index + 1];
          vec[2] = aPrevious[index + 2];
          atom.setPreviousAcceleration(vec);
          index += 3;
        }
      }
      if (verboseDynamicsState) {
        describe(" Reverting State (To):");
      }
    }

    public void storeState() {
      currentKineticEnergyBak = currentKineticEnergy;
      currentPotentialEnergyBak = currentPotentialEnergy;
      currentTotalEnergyBak = currentTotalEnergy;
      currentTemperatureBak = currentTemperature;
      arraycopy(x, 0, xBak, 0, numberOfVariables);
      arraycopy(v, 0, vBak, 0, numberOfVariables);
      arraycopy(a, 0, aBak, 0, numberOfVariables);
      arraycopy(aPrevious, 0, aPreviousBak, 0, numberOfVariables);
      arraycopy(mass, 0, massBak, 0, numberOfVariables);
      arraycopy(gradient, 0, gradBak, 0, numberOfVariables);
      if (verboseDynamicsState) {
        describe(" Storing State:");
      }
    }
  }
}<|MERGE_RESOLUTION|>--- conflicted
+++ resolved
@@ -1603,10 +1603,6 @@
       double priorPE = currentPotentialEnergy;
       try {
         if(esvSystem != null && potential instanceof ForceFieldEnergyOpenMM){
-<<<<<<< HEAD
-          ((ForceFieldEnergyOpenMM) potential).energyFFX(x, true);
-=======
->>>>>>> dec6fc3f
           currentPotentialEnergy = ((ForceFieldEnergyOpenMM) potential).energyAndGradientFFX(x, gradient);
         }
         else{
