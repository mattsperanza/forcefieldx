// ******************************************************************************
//
// Title:       Force Field X.
// Description: Force Field X - Software for Molecular Biophysics.
// Copyright:   Copyright (c) Michael J. Schnieders 2001-2021.
//
// This file is part of Force Field X.
//
// Force Field X is free software; you can redistribute it and/or modify it
// under the terms of the GNU General Public License version 3 as published by
// the Free Software Foundation.
//
// Force Field X is distributed in the hope that it will be useful, but WITHOUT
// ANY WARRANTY; without even the implied warranty of MERCHANTABILITY or FITNESS
// FOR A PARTICULAR PURPOSE. See the GNU General Public License for more
// details.
//
// You should have received a copy of the GNU General Public License along with
// Force Field X; if not, write to the Free Software Foundation, Inc., 59 Temple
// Place, Suite 330, Boston, MA 02111-1307 USA
//
// Linking this library statically or dynamically with other modules is making a
// combined work based on this library. Thus, the terms and conditions of the
// GNU General Public License cover the whole combination.
//
// As a special exception, the copyright holders of this library give you
// permission to link this library with independent modules to produce an
// executable, regardless of the license terms of these independent modules, and
// to copy and distribute the resulting executable under terms of your choice,
// provided that you also meet, for each linked independent module, the terms
// and conditions of the license of that module. An independent module is a
// module which is not derived from or based on this library. If you modify this
// library, you may extend this exception to your version of the library, but
// you are not obligated to do so. If you do not wish to do so, delete this
// exception statement from your version.
//
// ******************************************************************************
package ffx.algorithms.dynamics;

import edu.rit.mp.DoubleBuf;
import edu.rit.mp.IntegerBuf;
import edu.rit.mp.buf.IntegerMatrixBuf_1;
import edu.rit.pj.Comm;
import ffx.algorithms.Terminatable;
import ffx.numerics.Potential;
import ffx.potential.extended.ExtendedSystem;
import org.apache.commons.math3.util.FastMath;

import java.io.File;
import java.io.IOException;
import java.util.Arrays;
import java.util.Random;
import java.util.logging.Level;
import java.util.logging.Logger;

import static ffx.utilities.Constants.KCAL_TO_GRAM_ANG2_PER_PS2;
import static ffx.utilities.Constants.kB;
import static org.apache.commons.math3.util.FastMath.exp;

/**
 * The ReplicaExchange implements pH replica exchange methods.
 *
 * @author Timothy D. Fenn and Michael J. Schnieders
 * @since 1.0
 */
public class PhReplicaExchange implements Terminatable {

  private static final Logger logger = Logger.getLogger(PhReplicaExchange.class.getName());
  private final int nReplicas;
  private final Random random;
  /** Parallel Java world communicator. */
  private final Comm world;
  /** Rank of this process. */
  private final int rank;
  /**
   * The parameters array stores communicated parameters for each process
   * (i.e. each RepEx system).
   * Currently the array is of size [number of Processes][2].
   */
  private final double[][] parameters;
  private final int[][][] parametersHis;
  //private final int[][] myParametersHis;
  /**
   * Each parameter array is wrapped inside a Parallel Java DoubleBuf for the All-Gather
   * communication calls.
   */
  private final DoubleBuf[] parametersBuf;
  private final IntegerBuf[] parametersHisBuf;
  //private final IntegerBuf myParametersHisBuf;
  private final MolecularDynamics replica;
  private boolean done = false;
  private boolean terminate = false;
  private final double[] myParameters;
  private final DoubleBuf myParametersBuf;
  private final int[] pH2Rank;
  private final int[] rank2Ph;
  private double[] pHScale;
  private final int[] pHAcceptedCount;
  private final int[] rankAcceptedCount;
  private final int[] pHTrialCount;
  private final double temp;
  private final ExtendedSystem extendedSystem;
  private final double pH;
  private double gapSize;
  private double[] x;
  private MolecularDynamicsOpenMM openMM = null;
  private Potential potential;

  /**
   * ReplicaExchange constructor.
   *
   * @param molecularDynamics a {@link MolecularDynamics} object.
   * @param pH pH = pKa <-- will be changed from this initial value
   * @param extendedSystem extended system attached to this process
   * @param pHGap the gap in pH units between replicas
   * @param temp
   */
  public PhReplicaExchange(
      MolecularDynamics molecularDynamics, double pH, double pHGap, double temp, ExtendedSystem extendedSystem) {

    this.replica = molecularDynamics;
    this.temp = temp;
    this.extendedSystem = extendedSystem;
    this.pH = pH;
    this.gapSize = pHGap;

    // Set up the Replica Exchange communication variables for Parallel Java communication between
    // nodes.
    world = Comm.world();

    // Number of processes is equal to the number of replicas.
    int numProc = world.size();
    rank = world.rank();

    nReplicas = numProc;
    pHScale = new double[nReplicas];
    pH2Rank = new int[nReplicas];
    rank2Ph = new int[nReplicas];
    pHAcceptedCount = new int[nReplicas];
    rankAcceptedCount = new int [nReplicas];
    pHTrialCount = new int[nReplicas];

    setEvenSpacePhLadder(pHGap);
    extendedSystem.setConstantPh(pHScale[rank]);

    random = new Random();
    random.setSeed(0);

    // Create arrays to store the parameters of all processes.
    parameters = new double[nReplicas][4]; //
    parametersHis = new int[nReplicas][extendedSystem.getTitratingResidueList().size()][100];
    parametersBuf = new DoubleBuf[nReplicas];
    parametersHisBuf = new IntegerBuf[nReplicas];
    for (int i = 0; i < nReplicas; i++) {
      parametersBuf[i] = DoubleBuf.buffer(parameters[i]);
      parametersHisBuf[i] = IntegerMatrixBuf_1.buffer(parametersHis[i]);
    }

    // A convenience reference to the parameters of this process are updated
    // during communication calls.
    myParameters = parameters[rank];
    //myParametersHis = parametersHis[rank];
    myParametersBuf = parametersBuf[rank];
    //myParametersHisBuf = parametersHisBuf[rank];
  }

  /**
   * OpenMM ReplicaExchange constructor.
   *
   * @param molecularDynamics a {@link MolecularDynamics} object.
   * @param pH pH = pKa <-- will be changed from this initial value
   * @param extendedSystem extended system attached to this process
   * @param pHGap the gap in pH units between replicas
   * @param temp
   * @param x array of coordinates
   * @param molecularDynamicsOpenMM for running config steps on GPU
   */
  public PhReplicaExchange(
          MolecularDynamics molecularDynamics, double pH, double pHGap, double temp, ExtendedSystem extendedSystem,
          double[] x, MolecularDynamicsOpenMM molecularDynamicsOpenMM, Potential potential) {

    this.replica = molecularDynamics;
    this.temp = temp;
    this.extendedSystem = extendedSystem;
    this.pH = pH;
    this.gapSize = pHGap;
    this.x = x;
    this.openMM = molecularDynamicsOpenMM;
    this.potential = potential;

    // Set up the Replica Exchange communication variables for Parallel Java communication between
    // nodes.
    world = Comm.world();

    // Number of processes is equal to the number of replicas.
    int numProc = world.size();
    rank = world.rank();

    nReplicas = numProc;
    pHScale = new double[nReplicas];
    pH2Rank = new int[nReplicas];
    rank2Ph = new int[nReplicas];
    pHAcceptedCount = new int[nReplicas];
    rankAcceptedCount = new int [nReplicas];
    pHTrialCount = new int[nReplicas];

    setEvenSpacePhLadder(pHGap);

    random = new Random();
    random.setSeed(0);

    // Create arrays to store the parameters of all processes.
    parameters = new double[nReplicas][4]; //
    parametersHis = new int[nReplicas][extendedSystem.getTitratingResidueList().size()][100];
    parametersBuf = new DoubleBuf[nReplicas];
    parametersHisBuf = new IntegerMatrixBuf_1[nReplicas];
    for (int i = 0; i < nReplicas; i++) {
      parametersBuf[i] = DoubleBuf.buffer(parameters[i]);
      parametersHisBuf[i] = IntegerMatrixBuf_1.buffer(parametersHis[i]);
    }

    // A convenience reference to the parameters of this process are updated
    // during communication calls.
    myParameters = parameters[rank];
    //myParametersHis = parametersHis[rank];
    myParametersBuf = parametersBuf[rank];
    //myParametersHisBuf = parametersHisBuf[rank];
  }

  /**
   * Sample.
   *
   * @param cycles a int.
   * @param nSteps a int.
   * @param timeStep a double.
   * @param printInterval a double.
   * @param saveInterval a double.
   */
  public void sample(
      int cycles, long nSteps, double timeStep, double printInterval, double saveInterval, int initTitrDynamics) {
    done = false;
    terminate = false;
<<<<<<< HEAD
    extendedSystem.reGuessLambdas();

    if(initTitrDynamics != 0) {
      logger.info(" Running an initial " + initTitrDynamics + " titration steps");
      replica.dynamic(initTitrDynamics, timeStep,
              printInterval, saveInterval, temp, true, null);
    }

=======

    if(extendedSystem.guessTitrState){
      extendedSystem.reGuessLambdas();
    }
>>>>>>> 2d3942ce
    for (int i = 0; i < cycles; i++) {
      // Check for termination request.
      if (terminate) {
        done = true;
        break;
      }

      if(openMM != null){
        if(nSteps < 3)
        {
          logger.severe("Increase number of steps per cycle.");
        }

        dynamicsOpenMM(nSteps, timeStep, printInterval, saveInterval);
      }
      else {
        dynamics(nSteps, timeStep, printInterval, saveInterval);
      }

      logger.info(" ");
      logger.info(String.format(" ------------------Exchange Cycle %d------------------\n", i+1));
      exchange();

      //extendedSystem.writeLambdaHistogram();

      logger.info(" ");
      logger.info(" Setting rank " + rank + " esv to pH " + pHScale[rank2Ph[rank]]);
      logger.info(" ");
    }
  }

  /**
   * setEvenPhLadder.
   *
   */
  public void setEvenSpacePhLadder(double pHGap){
    double range = world.size() * pHGap;
    double pHMin = pH - range/2;

    if(nReplicas % 2 != 0){
      pHMin += pHGap/2;
    }

    for(int i = 0; i < nReplicas; i++){
      pHScale[i] = pHMin + i * pHGap;
      rank2Ph[i] = i;
      pH2Rank[i] = i;
    }
  }

  /**
   * {@inheritDoc}
   *
   * <p>This should be implemented as a blocking interrupt; when the method returns the <code>
   * Terminatable</code> algorithm has reached a clean termination point. For example, between
   * minimize or molecular dynamics steps.
   */
  @Override
  public void terminate() {
    terminate = true;
    while (!done) {
      synchronized (this) {
        try {
          wait(1);
        } catch (InterruptedException e) {
          logger.log(Level.WARNING, "Exception terminating replica exchange.\n", e);
        }
      }
    }
  }

  /**
   * Evaluate whether or not to exchange
   * @param pH what pH to have as the replica target
   */
  private void compareTwo(int pH){
    // Ranks for pH A and B
    int rankA;
    int rankB;

    // Load pH, beta and energy for each rank.
    double pHA;
    double pHB;
    double beta;
    double acidostatA;
    double acidostatB;
    double acidostatAatB;
    double acidostatBatA;

    rankA = pH2Rank[pH];
    rankB = pH2Rank[pH + 1];

    pHA = parameters[rankA][0];
    pHB = parameters[rankB][0];

    beta = KCAL_TO_GRAM_ANG2_PER_PS2 / (temp * kB);

    acidostatA = parameters[rankA][2];
    acidostatB = parameters[rankB][2];

    acidostatAatB = parameters[rankA][3]; // acidostat of rankA evaluated at the pH of rankB
    acidostatBatA = parameters[rankB][1];

    logger.info(" ");
    logger.info(" From rank " + rank + ": Comparing ranks " + rankA + " (pH = " + pHA + ") & " + rankB + " (pH = " + pHB + ")");

    // Compute the change in energy over kT (E/kT) for the Metropolis criteria.
    double deltaE = beta * ((acidostatAatB + acidostatBatA) - (acidostatA + acidostatB));
    logger.info(" deltaE = " + beta + " * ((" + acidostatAatB + " + " + acidostatBatA + ") - (" + acidostatA + " + " + acidostatB + "))");
    logger.info(" DeltaE: " + deltaE);

    //Count the number of trials for each temp
    pHTrialCount[pH]++;

    // If the Metropolis criteria is satisfied, do the switch.
    if (deltaE < 0.0 || random.nextDouble() < exp(-deltaE)) {
      int[][] tempHis = new int[extendedSystem.getTitratingResidueList().size()][100];
      for (int i = 0; i < extendedSystem.getTitratingResidueList().size(); i++) {
        System.arraycopy(parametersHis[rankA][i],0,tempHis[i],0,tempHis[i].length);
        System.arraycopy(parametersHis[rankB][i],0,parametersHis[rankA][i],0,parametersHis[rankA][i].length);
        System.arraycopy(tempHis[i],0,parametersHis[rankB][i],0,parametersHis[rankB][i].length);
      }
      // Swap pH and energy values.
      parameters[rankA][0] = pHB;
      parameters[rankB][0] = pHA;

      // Map pH to process ranks.
      pH2Rank[pH] = rankB;
      pH2Rank[pH + 1] = rankA;

      // Map ranks to pH.
      rank2Ph[rankA] = pH + 1;
      rank2Ph[rankB] = pH;

      pHAcceptedCount[pH]++;
      if (pHA < pHB){
        rankAcceptedCount[rankA]++;
      } else {
        rankAcceptedCount[rankB]++;
      }
    }
  }

  /** All processes complete the exchanges identically given the same Random number seed. */
  private void exchange() {
    // Loop over top and bottom parts of pH scale
    for (int pH = 0; pH < nReplicas - 1; pH++) {
      compareTwo(pH);
    }


    logger.info(" ");
    // Print Exchange Info
    for (int i = 0; i < pHScale.length - 1; i++) {
      double pHAcceptance = pHAcceptedCount[i] * 100.0 / (pHTrialCount[i]);
      logger.info(" Acceptance for pH " + pHScale[i] + " to be exchanged with pH " + pHScale[i+1] + ": " + pHAcceptance);
      }
    logger.info(" ");
  }


  /**
   * Blocking dynamic steps: when this method returns each replica has completed the requested
   * number of steps. Both OpenMM and CPU implementations exist
   *
   * @param nSteps the number of time steps.
   * @param timeStep the time step.
   * @param printInterval the number of steps between loggging updates.
   * @param saveInterval the number of steps between saving snapshots.
   */
  private void dynamicsOpenMM(final long nSteps, final double timeStep, final double printInterval, final double saveInterval) {

    int i = rank2Ph[rank];
    extendedSystem.setConstantPh(pHScale[i]);
    extendedSystem.copyESVHistogramTo(parametersHis[i]);

    // Start this processes MolecularDynamics instance sampling.
    boolean initVelocities = true;

    double titrSteps = nSteps / 2.0;
    int titrStepsOne = (int) titrSteps / 2;
    int titrStepsTwo = (int) FastMath.ceil(titrSteps / 2.0);
    int conformSteps = (int) FastMath.ceil(nSteps / 2.0);

    replica.dynamic(titrStepsOne, timeStep, printInterval, saveInterval, temp, initVelocities, null);

    x = replica.getCoordinates();
    potential.energy(x);
    openMM.setCoordinates(x);

    openMM.dynamic(conformSteps, timeStep, printInterval, saveInterval, temp, initVelocities, null);

    x = openMM.getCoordinates();
    replica.setCoordinates(x);

    replica.dynamic(titrStepsTwo, timeStep, printInterval, saveInterval, temp, initVelocities, null);

    // Update this ranks' parameter array to be consistent with the dynamics.

    myParameters[0] = pHScale[i];
    myParameters[2] = extendedSystem.getBiasEnergy();
    logger.info(" ");

    // Evaluate acidostat of ES at different pHs
    extendedSystem.setConstantPh(myParameters[0] - gapSize);
    myParameters[1] = extendedSystem.getBiasEnergy();

    extendedSystem.setConstantPh(myParameters[0] + gapSize);
    myParameters[3] = extendedSystem.getBiasEnergy();

    extendedSystem.setConstantPh(myParameters[0]);

    extendedSystem.getESVHistogram(parametersHis[i]);
    extendedSystem.writeLambdaHistogram();

    // Gather all parameters from the other processes.
    try {
      world.allGather(myParametersBuf, parametersBuf);
      world.allGather(parametersHisBuf[rank], parametersHisBuf);
    } catch (IOException ex) {
      String message = " Replica Exchange allGather failed.";
      logger.log(Level.SEVERE, message, ex);
    }
  }


  private void dynamics(long nSteps, double timeStep, double printInterval, double saveInterval) {
    int i = rank2Ph[rank];

    extendedSystem.setConstantPh(pHScale[i]);
<<<<<<< HEAD
=======
    logger.info("pHscale: " + pHScale[i] + "parameters[rankA][0]" + parameters[rank][0]);

>>>>>>> 2d3942ce
    extendedSystem.copyESVHistogramTo(parametersHis[rank]);
    //TODO: check if this correct index

    // Start this processes MolecularDynamics instance sampling.
    boolean initVelocities = true;

    replica.dynamic(
            nSteps, timeStep, printInterval, saveInterval, temp, initVelocities, null);

    // Update this ranks' parameter array to be consistent with the dynamics.
    myParameters[0] = pHScale[i];
    myParameters[2] = extendedSystem.getBiasEnergy();

    // Evaluate acidostat of ES at different pHs
    extendedSystem.setConstantPh(myParameters[0] - gapSize); // B at A-gap
    myParameters[1] = extendedSystem.getBiasEnergy();

    extendedSystem.setConstantPh(myParameters[0] + gapSize); // A at A+gap(B)
    myParameters[3] = extendedSystem.getBiasEnergy();

    extendedSystem.setConstantPh(myParameters[0]);

    extendedSystem.getESVHistogram(parametersHis[rank]);
    extendedSystem.writeLambdaHistogram();



    // Gather all parameters from the other processes.
    try {
      world.allGather(myParametersBuf, parametersBuf);
      world.allGather(parametersHisBuf[rank], parametersHisBuf);
    } catch (IOException ex) {
      String message = " Replica Exchange allGather failed.";
      logger.log(Level.SEVERE, message, ex);
    }
  }
}<|MERGE_RESOLUTION|>--- conflicted
+++ resolved
@@ -240,21 +240,10 @@
       int cycles, long nSteps, double timeStep, double printInterval, double saveInterval, int initTitrDynamics) {
     done = false;
     terminate = false;
-<<<<<<< HEAD
-    extendedSystem.reGuessLambdas();
-
-    if(initTitrDynamics != 0) {
-      logger.info(" Running an initial " + initTitrDynamics + " titration steps");
-      replica.dynamic(initTitrDynamics, timeStep,
-              printInterval, saveInterval, temp, true, null);
-    }
-
-=======
 
     if(extendedSystem.guessTitrState){
       extendedSystem.reGuessLambdas();
     }
->>>>>>> 2d3942ce
     for (int i = 0; i < cycles; i++) {
       // Check for termination request.
       if (terminate) {
@@ -485,11 +474,8 @@
     int i = rank2Ph[rank];
 
     extendedSystem.setConstantPh(pHScale[i]);
-<<<<<<< HEAD
-=======
     logger.info("pHscale: " + pHScale[i] + "parameters[rankA][0]" + parameters[rank][0]);
 
->>>>>>> 2d3942ce
     extendedSystem.copyESVHistogramTo(parametersHis[rank]);
     //TODO: check if this correct index
 
