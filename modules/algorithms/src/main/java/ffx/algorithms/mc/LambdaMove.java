//******************************************************************************
//
// Title:       Force Field X.
// Description: Force Field X - Software for Molecular Biophysics.
// Copyright:   Copyright (c) Michael J. Schnieders 2001-2020.
//
// This file is part of Force Field X.
//
// Force Field X is free software; you can redistribute it and/or modify it
// under the terms of the GNU General Public License version 3 as published by
// the Free Software Foundation.
//
// Force Field X is distributed in the hope that it will be useful, but WITHOUT
// ANY WARRANTY; without even the implied warranty of MERCHANTABILITY or FITNESS
// FOR A PARTICULAR PURPOSE. See the GNU General Public License for more
// details.
//
// You should have received a copy of the GNU General Public License along with
// Force Field X; if not, write to the Free Software Foundation, Inc., 59 Temple
// Place, Suite 330, Boston, MA 02111-1307 USA
//
// Linking this library statically or dynamically with other modules is making a
// combined work based on this library. Thus, the terms and conditions of the
// GNU General Public License cover the whole combination.
//
// As a special exception, the copyright holders of this library give you
// permission to link this library with independent modules to produce an
// executable, regardless of the license terms of these independent modules, and
// to copy and distribute the resulting executable under terms of your choice,
// provided that you also meet, for each linked independent module, the terms
// and conditions of the license of that module. An independent module is a
// module which is not derived from or based on this library. If you modify this
// library, you may extend this exception to your version of the library, but
// you are not obligated to do so. If you do not wish to do so, delete this
// exception statement from your version.
//
//******************************************************************************
package ffx.algorithms.mc;

import java.util.Random;
import java.util.logging.Logger;
import static java.lang.Math.abs;

import ffx.algorithms.thermodynamics.OrthogonalSpaceTempering;

/**
 * Define an MC move to update lambda.
 *
 * @author Mallory R. Tollefson
 */
public class LambdaMove implements MCMove {

    private static final Logger logger = Logger.getLogger(LambdaMove.class.getName());

    /**
     * Current value of lambda, which always refreshed from the OST instance.
     */
    private double currentLambda;
    /**
     * Apply the Lambda move to an OST instance.
     */
    private final OrthogonalSpaceTempering orthogonalSpaceTempering;
    /**
     * Random number generator.
     */
    private Random random;
    /**
     * Lambda move size:
     * 1) The standard deviation for continuous moves from a Gaussian distribution.
     * 2) The step size for discrete moves.
     */
    private double moveSize = 0.1;
    /**
     * If true, do continuous moves. Otherwise, use discrete moves.
     */
    private boolean isContinuous = true;

    /**
     * <p>Constructor for LambdaMove.</p>
     *
     * @param orthogonalSpaceTempering a {@link OrthogonalSpaceTempering} object.
     */
    public LambdaMove(OrthogonalSpaceTempering orthogonalSpaceTempering) {
        this.orthogonalSpaceTempering = orthogonalSpaceTempering;
        random = new Random();
    }

    /**
     * <p>Constructor for LambdaMove.</p>
     *
     * @param randomSeed               Random seed to use.
     * @param orthogonalSpaceTempering OrthogonalSpaceTempering instance.
     */
    public LambdaMove(int randomSeed, OrthogonalSpaceTempering orthogonalSpaceTempering) {
        this.orthogonalSpaceTempering = orthogonalSpaceTempering;
        random = new Random(randomSeed);
    }

    /**
     * {@inheritDoc}
     */
    @Override
    public void move() {
        currentLambda = orthogonalSpaceTempering.getLambda();

<<<<<<< HEAD
        // Draw a trial move from the distribution.
        double dL = random.nextGaussian() * stdDev;
        double newLambda = mirror(currentLambda, dL);
=======
        // Draw a trial move.
        double dL;
        if (isContinuous()) {
            dL = continuousMove();
        } else {
            dL = discreteMove();
        }
        double newLambda = currentLambda + dL;

        // Map values into the range 0.0 .. 1.0 using mirror boundary conditions.
        if (newLambda > 1.0) {
            newLambda = (2.0 - newLambda);
        } else if (newLambda < 0.0) {
            newLambda = abs(newLambda);
        }
>>>>>>> 6aebd573

        // Update the OST instance.
        orthogonalSpaceTempering.setLambda(newLambda);
    }

    /**
     * Applies 0-1 mirroring conditions to lam + dL. Skips any moves where
     * dL is greater than 1 or less than -1, and skips 50% of moves from
     * 0 or 1 (exact).
     *
     * @param lam Initial lambda.
     * @param dL  Change in lambda.
     * @return    Correctly mirrored lam + dL
     */
    private double mirror(double lam, double dL) {
        // Telescope to public static method because a public static method
        // may be useful in the future.
        return mirror(random, lam, dL);
    }

    /**
     * Applies 0-1 mirroring conditions to lam + dL. Skips any moves where
     * dL is greater than 1 or less than -1, and skips 50% of moves from
     * 0 or 1 (exact).
     *
     * @param random Source of randomness.
     * @param lam    Initial lambda.
     * @param dL     Change in lambda.
     * @return       Correctly mirrored lam + dL
     */
    public static double mirror(Random random, double lam, double dL) {
        if (lam == 0 || lam == 1) {
            boolean skip = random.nextBoolean();
            if (skip) {
                return lam;
            }
        }
        // Eliminate really weird edge cases.
        if (Math.abs(dL) > 1.0) {
            logger.warning(String.format(" Skipping extremely large lambda move of %.3f not between -1 and +1", dL));
            return lam;
        }
        // Math.abs to mirror negative values.
        double newLam = Math.abs(lam + dL);
        // If greater than 1, mirror via 2.0 - val
        return newLam <= 1.0 ? newLam : 2.0 - newLam;
    }

    /**
     * {@inheritDoc}
     */
    @Override
    public void revertMove() {
        orthogonalSpaceTempering.setLambda(currentLambda);
    }

    /**
     * Get the Lambda move size, which is a standard deviation for continuous moves or step size for discrete moves.
     *
     * @param moveSize a double.
     */
    public void setMoveSize(double moveSize) {
        this.moveSize = moveSize;
    }

    /**
     * Get the Lambda move size, which is a standard deviation for continuous moves or step size for discrete moves.
     *
     * @return The lambda move size.
     */
    public double getMoveSize() {
        return moveSize;
    }

    /**
     * If true, do continuous moves. Otherwise, use discrete moves.
     */
    public boolean isContinuous() {
        return isContinuous;
    }

    /**
     * If true, do continuous moves. Otherwise, use discrete moves.
     */
    public void setContinuous(boolean continuous) {
        isContinuous = continuous;
    }

    private double continuousMove() {
        // Draw a trial move from the distribution.
        return random.nextGaussian() * moveSize;
    }

    private double discreteMove() {
        // Make a discrete move.
        double dL = moveSize;
        if (random.nextBoolean()) {
            dL = -moveSize;
        }
        return dL;
    }
}<|MERGE_RESOLUTION|>--- conflicted
+++ resolved
@@ -103,27 +103,9 @@
     public void move() {
         currentLambda = orthogonalSpaceTempering.getLambda();
 
-<<<<<<< HEAD
         // Draw a trial move from the distribution.
-        double dL = random.nextGaussian() * stdDev;
+        double dL = isContinuous ? continuousMove() : discreteMove();
         double newLambda = mirror(currentLambda, dL);
-=======
-        // Draw a trial move.
-        double dL;
-        if (isContinuous()) {
-            dL = continuousMove();
-        } else {
-            dL = discreteMove();
-        }
-        double newLambda = currentLambda + dL;
-
-        // Map values into the range 0.0 .. 1.0 using mirror boundary conditions.
-        if (newLambda > 1.0) {
-            newLambda = (2.0 - newLambda);
-        } else if (newLambda < 0.0) {
-            newLambda = abs(newLambda);
-        }
->>>>>>> 6aebd573
 
         // Update the OST instance.
         orthogonalSpaceTempering.setLambda(newLambda);
