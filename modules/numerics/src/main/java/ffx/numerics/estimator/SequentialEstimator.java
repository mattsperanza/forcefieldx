--- conflicted
+++ resolved
@@ -1,323 +1,290 @@
-// ******************************************************************************
-//
-// Title:       Force Field X.
-// Description: Force Field X - Software for Molecular Biophysics.
-// Copyright:   Copyright (c) Michael J. Schnieders 2001-2024.
-//
-// This file is part of Force Field X.
-//
-// Force Field X is free software; you can redistribute it and/or modify it
-// under the terms of the GNU General Public License version 3 as published by
-// the Free Software Foundation.
-//
-// Force Field X is distributed in the hope that it will be useful, but WITHOUT
-// ANY WARRANTY; without even the implied warranty of MERCHANTABILITY or FITNESS
-// FOR A PARTICULAR PURPOSE. See the GNU General Public License for more
-// details.
-//
-// You should have received a copy of the GNU General Public License along with
-// Force Field X; if not, write to the Free Software Foundation, Inc., 59 Temple
-// Place, Suite 330, Boston, MA 02111-1307 USA
-//
-// Linking this library statically or dynamically with other modules is making a
-// combined work based on this library. Thus, the terms and conditions of the
-// GNU General Public License cover the whole combination.
-//
-// As a special exception, the copyright holders of this library give you
-// permission to link this library with independent modules to produce an
-// executable, regardless of the license terms of these independent modules, and
-// to copy and distribute the resulting executable under terms of your choice,
-// provided that you also meet, for each linked independent module, the terms
-// and conditions of the license of that module. An independent module is a
-// module which is not derived from or based on this library. If you modify this
-// library, you may extend this exception to your version of the library, but
-// you are not obligated to do so. If you do not wish to do so, delete this
-// exception statement from your version.
-//
-// ******************************************************************************
-package ffx.numerics.estimator;
-
-import java.util.ArrayList;
-
-import static java.lang.System.arraycopy;
-import static java.util.Arrays.copyOf;
-import static java.util.Arrays.fill;
-
-/**
- * The SequentialEstimator abstract class defines a statistical estimator based on perturbative
- * potential energy differences between adjacent windows (e.g. exponential free energy perturbation,
- * Bennett Acceptance Ratio, etc).
- *
- * @author Michael J. Schnieders
- * @author Jacob M. Litman
- * @author Matthew J. Speranza
- * @since 1.0
- */
-public abstract class SequentialEstimator implements StatisticalEstimator {
-
-  /**
-   * The lambda values at which the dynamics was run.
-   */
-  protected final double[] lamValues;
-  /**
-   * Energy at a lower lambda value than the current lambda value.
-   */
-  protected final double[][] eLow;
-  /**
-   * Energy at the current lambda value.
-   */
-  protected final double[][] eAt;
-  /**
-   * Energy at a higher lambda value than the current lambda value.
-   */
-  protected final double[][] eHigh;
-<<<<<<< HEAD
-  /**
-   * The eAll array is expected to be of the form:
-   * eAll[lambdaWindow][windowPerspective][lambdaWindowSnapshotPerspectiveEnergy].
-   */
-  protected final double[][][] eAll;
-  /**
-   * The eAllFlat array is expected to be of the form:
-   * [lambda][evaluationsAtThisLambdaFromAllOtherLambda]
-   */
-  protected final double[][] eAllFlat;
-  /**
-   * The number of snaps in each lambda trajectory file.
-   */
-  protected final int[] snaps;
-  /**
-   * The temperature each lambda window.
-   */
-=======
-  protected final double[][][] eAll; // [lambdaWindow][perturbations][energies]
-  protected double[][] eAllFlat; // [lambda][evaluationsAtThisLambdaFromAllOtherLambda]
-  /**
-   * The number of snaps in each lambda trajectory file.
-   */
-  protected int[] snaps;
->>>>>>> 7486d345
-  protected final double[] temperatures;
-  /**
-   * The number of lambda values.
-   */
-  protected final int nTrajectories;
-
-  /**
-   * The SequentialEstimator constructor largely just copies its parameters into local variables.
-   * Most arrays are duplicated (rather a just copying their reference).
-   * The temperature array can be of length 1 if all elements are meant to be the same temperature.
-   *
-   * <p>The first dimension of the energies arrays corresponds to the lambda values/windows. The
-   * second dimension (can be of uneven length) corresponds to potential energies of snapshots
-   * sampled from that lambda value, calculated either at that lambda value, the lambda value below,
-   * or the lambda value above. The arrays energiesLow[0] and energiesHigh[n-1] is expected to be all
-   * NaN.
-   *
-   * @param lambdaValues Values of lambda dynamics was run at.
-   * @param energiesLow  Potential energies of trajectory L at lambda L-dL.
-   * @param energiesAt   Potential energies of trajectory L at lambda L.
-   * @param energiesHigh Potential energies of trajectory L at lambda L+dL.
-   * @param temperature  Temperature each lambda window was run at (single-element indicates
-   *                     identical temperatures).
-   */
-  public SequentialEstimator(double[] lambdaValues, double[][] energiesLow, double[][] energiesAt,
-                             double[][] energiesHigh, double[] temperature) {
-    nTrajectories = lambdaValues.length;
-    eAll = null;
-    eAllFlat = null;
-    snaps = null;
-
-    // assert stream(energiesLow[0]).allMatch(Double::isNaN)
-    //    && stream(energiesHigh[nTrajectories - 1]).allMatch(Double::isNaN);
-
-    assert nTrajectories == energiesAt.length
-        && nTrajectories == energiesLow.length
-        && nTrajectories == energiesHigh.length
-        : "One of the energy arrays is of the incorrect length in the first dimension!";
-
-    this.lamValues = copyOf(lambdaValues, nTrajectories);
-    temperatures = new double[nTrajectories];
-    if (temperature.length == 1) {
-      fill(temperatures, temperature[0]);
-    } else {
-      arraycopy(temperature, 0, temperatures, 0, nTrajectories);
-    }
-
-    // Just in case, copy the arrays rather than storing them as provided.
-    eLow = new double[nTrajectories][];
-    eAt = new double[nTrajectories][];
-    eHigh = new double[nTrajectories][];
-    for (int i = 0; i < nTrajectories; i++) {
-      eLow[i] = copyOf(energiesLow[i], energiesLow[i].length);
-      eAt[i] = copyOf(energiesAt[i], energiesAt[i].length);
-      eHigh[i] = copyOf(energiesHigh[i], energiesHigh[i].length);
-    }
-  }
-
-
-  /**
-   * The SequentialEstimator constructor largely just copies its parameters into local variables.
-   * Most arrays are duplicated (rather a just copying their reference).
-   * The temperature array can be of length 1 if all elements are meant to be the same temperature.
-   * <p>
-   * This constructor is meant for lower variance estimators such as MBAR and WHAM. These methods require energy
-   * evaluations from all lambda windows at all lambda values. The energiesAll array is expected to be
-   * of the form energiesAll[lambdaWindow][windowPerspective][lambdaWindowSnapshotPerspectiveEnergy].
-   * As an example, at the 3rd lambda window, the energiesAll[2] array should contain the energies
-   * of all the snapshots from the 3rd lambda window evaluated at all lambda values. energiesAll[2][3] is a
-   * list of all snapshots from lambda 3 evaluated with the potential of lambda 4. energiesAll[2][3][4] is
-   * the 5th snapshot from lambda 3 evaluated with the potential of lambda 4.
-   * <p>
-   * This constructor also breaks energiesAll into a flattened array (across the second dimension) such that
-   * the first dimension is the lambda window where the energy was evaluated and the second dimension is the
-   * snaps. energiesAll is also broken down into eAt, eLow, and eHigh arrays for convenience and so that BAR
-   * calculations can be performed and compared.
-   *
-   * @param lambdaValues Values of lambda dynamics was run at.
-   * @param energiesAll  Potential energy snaps of trajectories at all other lambdas. (Missing states are NaN)
-   * @param temperature  Temperature each lambda window was run at (single-element indicates
-   *                     identical temperatures).
-   */
-  public SequentialEstimator(double[] lambdaValues, double[][][] energiesAll, double[] temperature) {
-    nTrajectories = lambdaValues.length;
-    assert nTrajectories == energiesAll.length
-        : "The energy arrays is of the incorrect length in the first lambda dimension!";
-    assert nTrajectories == energiesAll[0].length
-        : "The energy arrays is of the incorrect length in the second lambda dimension!";
-
-    this.lamValues = copyOf(lambdaValues, nTrajectories);
-    temperatures = new double[nTrajectories];
-    if (temperature.length == 1) {
-      fill(temperatures, temperature[0]);
-    } else {
-      arraycopy(temperature, 0, temperatures, 0, nTrajectories);
-    }
-
-    // Just in case, deep copy the array rather than storing them as provided.
-    eAll = new double[nTrajectories][][];
-    int maxSnaps = 0;
-    for (int i = 0; i < nTrajectories; i++) {
-      eAll[i] = new double[energiesAll[i].length][];
-      for (int j = 0; j < energiesAll[i].length; j++) {
-        eAll[i][j] = copyOf(energiesAll[i][j], energiesAll[i][j].length);
-        maxSnaps = Math.max(maxSnaps, eAll[i][j].length);
-      }
-    }
-
-    // Remove jagged edges from eAll with NaN values in case it hasn't been done for you
-    for (int i = 0; i < nTrajectories; i++) {
-      for (int j = 0; j < nTrajectories; j++) {
-        if (eAll[i][j].length < maxSnaps) {
-          double[] temp = new double[maxSnaps];
-          System.arraycopy(eAll[i][j], 0, temp, 0, eAll[i][j].length);
-          for (int k = eAll[i][j].length; k < maxSnaps; k++) {
-            temp[k] = Double.NaN;
-          }
-          eAll[i][j] = temp;
-        }
-      }
-    }
-
-    // Flatten the eAll array into a 2D array of [lambda][allEvaluationsAtThisLambda]
-    snaps = new int[nTrajectories];
-    int[] nanCount = new int[nTrajectories];
-    eAllFlat = new double[nTrajectories][];
-    for (int i = 0; i < nTrajectories; i++) {
-      ArrayList<Double> temp = new ArrayList<>();
-      for (int j = 0; j < nTrajectories; j++) {
-        int count = 0;
-        int countNaN = 0;
-        for (int k = 0; k < eAll[j][i].length; k++) {
-          // Don't include NaN values
-          if (!Double.isNaN(eAll[j][i][k])) {
-            temp.add(eAll[j][i][k]);
-            count++;
-          } else {
-            countNaN++;
-          }
-        }
-        snaps[j] = count;
-        nanCount[j] = countNaN;
-      }
-      eAllFlat[i] = temp.stream().mapToDouble(Double::doubleValue).toArray();
-    }
-
-    for (int i = 0; i < nTrajectories; i++) {
-      if (snaps[i] + nanCount[i] != maxSnaps) {
-        throw new IllegalArgumentException("Lambda window " + i
-            + " is not set properly. You need to fill in the missing states with NaN.");
-      }
-    }
-
-    // Assert that lengths of the energiesAll arrays are correct.
-    for (int i = 0; i < nTrajectories; i++) {
-      assert eAll[i].length == nTrajectories :
-          "The energy arrays is of the incorrect length in the second lambda dimension at lambda " + i + "!";
-      int nSnapshots = eAll[i][0].length;
-      for (int j = 0; j < nTrajectories; j++) {
-        assert eAll[i][j].length == nSnapshots :
-            "The energy arrays is of the incorrect length in numSnaps dimension at lambda " +
-                i + " for evaluation at lambda " + j + "!";
-      }
-    }
-
-    // Initialize the eLow, eAt, and eHigh arrays to their expected values from eAll. Don't include NaN values.
-    // Handle zero sample cases for BAR
-    ArrayList<Integer> nonZeroSampleStates = new ArrayList<>();
-    for (int i = 0; i < nTrajectories; i++) {
-      if (snaps[i] != 0) {
-        nonZeroSampleStates.add(i);
-      }
-    }
-    eLow = new double[nonZeroSampleStates.size()][eAll[0][0].length];
-    fill(eLow[0], Double.NaN);
-    eAt = new double[nonZeroSampleStates.size()][];
-    eHigh = new double[nonZeroSampleStates.size()][eAll[0][0].length];
-    fill(eHigh[nonZeroSampleStates.size() - 1], Double.NaN);
-    for (int i = 0; i < nonZeroSampleStates.size(); i++) {
-      int index = nonZeroSampleStates.get(i); // Contains out of bounds index for e;
-      if (i != 0) {
-        int indexLow = nonZeroSampleStates.get(i - 1);
-        eLow[i] = copyOf(eAll[index][indexLow], snaps[index]);
-      }
-      eAt[i] = copyOf(eAll[index][index], snaps[index]);
-      if (i != nonZeroSampleStates.size() - 1) {
-        int indexHigh = nonZeroSampleStates.get(i + 1);
-        eHigh[i] = copyOf(eAll[index][indexHigh], snaps[index]);
-      }
-    }
-  }
-
-  /**
-   * Simpler constructor for when data provided is already flattened (although it adds uncertainty about
-   * snap counts, they are all set to the same number).
-   *
-   * @param lambdaValues
-   * @param snaps
-   * @param eAllFlat
-   * @param temperature
-   */
-  public SequentialEstimator(double[] lambdaValues, int[] snaps, double[][] eAllFlat, double[] temperature){
-    nTrajectories = lambdaValues.length;
-    assert nTrajectories == eAllFlat.length
-            : "The energy arrays is of the incorrect length in the first lambda dimension!";
-
-    this.lamValues = copyOf(lambdaValues, nTrajectories);
-    temperatures = new double[nTrajectories];
-    if (temperature.length == 1) {
-      fill(temperatures, temperature[0]);
-    } else {
-      arraycopy(temperature, 0, temperatures, 0, nTrajectories);
-    }
-
-    this.eAllFlat = eAllFlat;
-    this.snaps = snaps;
-    // No way of knowing the snap counts for each lambda window & therefore no way to break data into these matrices,
-    // so just set these all to null.
-    eLow = null;
-    eAt = null;
-    eHigh = null;
-    eAll = null;
-  }
-}
+// ******************************************************************************
+//
+// Title:       Force Field X.
+// Description: Force Field X - Software for Molecular Biophysics.
+// Copyright:   Copyright (c) Michael J. Schnieders 2001-2024.
+//
+// This file is part of Force Field X.
+//
+// Force Field X is free software; you can redistribute it and/or modify it
+// under the terms of the GNU General Public License version 3 as published by
+// the Free Software Foundation.
+//
+// Force Field X is distributed in the hope that it will be useful, but WITHOUT
+// ANY WARRANTY; without even the implied warranty of MERCHANTABILITY or FITNESS
+// FOR A PARTICULAR PURPOSE. See the GNU General Public License for more
+// details.
+//
+// You should have received a copy of the GNU General Public License along with
+// Force Field X; if not, write to the Free Software Foundation, Inc., 59 Temple
+// Place, Suite 330, Boston, MA 02111-1307 USA
+//
+// Linking this library statically or dynamically with other modules is making a
+// combined work based on this library. Thus, the terms and conditions of the
+// GNU General Public License cover the whole combination.
+//
+// As a special exception, the copyright holders of this library give you
+// permission to link this library with independent modules to produce an
+// executable, regardless of the license terms of these independent modules, and
+// to copy and distribute the resulting executable under terms of your choice,
+// provided that you also meet, for each linked independent module, the terms
+// and conditions of the license of that module. An independent module is a
+// module which is not derived from or based on this library. If you modify this
+// library, you may extend this exception to your version of the library, but
+// you are not obligated to do so. If you do not wish to do so, delete this
+// exception statement from your version.
+//
+// ******************************************************************************
+package ffx.numerics.estimator;
+
+import java.util.ArrayList;
+import java.util.Arrays;
+
+import static java.lang.System.arraycopy;
+import static java.util.Arrays.copyOf;
+import static java.util.Arrays.fill;
+import static java.util.Arrays.stream;
+
+/**
+ * The SequentialEstimator abstract class defines a statistical estimator based on perturbative
+ * potential energy differences between adjacent windows (e.g. exponential free energy perturbation,
+ * Bennett Acceptance Ratio, etc).
+ *
+ * @author Michael J. Schnieders
+ * @author Jacob M. Litman
+ * @author Matthew J. Speranza
+ * @since 1.0
+ */
+public abstract class SequentialEstimator implements StatisticalEstimator {
+
+  protected final double[] lamValues;
+  protected final double[][] eLow;
+  protected final double[][] eAt;
+  protected final double[][] eHigh;
+  protected final double[][][] eAll; // [lambdaWindow][perturbations][energies]
+  protected double[][] eAllFlat; // [lambda][evaluationsAtThisLambdaFromAllOtherLambda]
+  /**
+   * The number of snaps in each lambda trajectory file.
+   */
+  protected int[] snaps;
+  protected final double[] temperatures;
+  protected final int nTrajectories;
+
+  /**
+   * The SequentialEstimator constructor largely just copies its parameters into local variables.
+   * Most arrays are duplicated (rather a just copying their reference).
+   * The temperature array can be of length 1 if all elements are meant to be the same temperature.
+   *
+   * <p>The first dimension of the energies arrays corresponds to the lambda values/windows. The
+   * second dimension (can be of uneven length) corresponds to potential energies of snapshots
+   * sampled from that lambda value, calculated either at that lambda value, the lambda value below,
+   * or the lambda value above. The arrays energiesLow[0] and energiesHigh[n-1] is expected to be all
+   * NaN.
+   *
+   * @param lambdaValues Values of lambda dynamics was run at.
+   * @param energiesLow Potential energies of trajectory L at lambda L-dL.
+   * @param energiesAt Potential energies of trajectory L at lambda L.
+   * @param energiesHigh Potential energies of trajectory L at lambda L+dL.
+   * @param temperature Temperature each lambda window was run at (single-element indicates
+   *     identical temperatures).
+   */
+  public SequentialEstimator(double[] lambdaValues, double[][] energiesLow, double[][] energiesAt,
+      double[][] energiesHigh, double[] temperature) {
+    nTrajectories = lambdaValues.length;
+    eAll = null;
+    eAllFlat = null;
+    snaps = null;
+
+    assert stream(energiesLow[0]).allMatch(Double::isNaN)
+        && stream(energiesHigh[nTrajectories - 1]).allMatch(Double::isNaN);
+
+    assert nTrajectories == energiesAt.length
+        && nTrajectories == energiesLow.length
+        && nTrajectories == energiesHigh.length
+        : "One of the energy arrays is of the incorrect length in the first dimension!";
+
+    this.lamValues = copyOf(lambdaValues, nTrajectories);
+    temperatures = new double[nTrajectories];
+    if (temperature.length == 1) {
+      fill(temperatures, temperature[0]);
+    } else {
+      arraycopy(temperature, 0, temperatures, 0, nTrajectories);
+    }
+
+    // Just in case, copy the arrays rather than storing them as provided.
+    eLow = new double[nTrajectories][];
+    eAt = new double[nTrajectories][];
+    eHigh = new double[nTrajectories][];
+    for (int i = 0; i < nTrajectories; i++) {
+      eLow[i] = copyOf(energiesLow[i], energiesLow[i].length);
+      eAt[i] = copyOf(energiesAt[i], energiesAt[i].length);
+      eHigh[i] = copyOf(energiesHigh[i], energiesHigh[i].length);
+    }
+  }
+
+
+  /**
+   * The SequentialEstimator constructor largely just copies its parameters into local variables.
+   * Most arrays are duplicated (rather a just copying their reference).
+   * The temperature array can be of length 1 if all elements are meant to be the same temperature.
+   *<p>
+   * This constructor is meant for lower variance estimators such as MBAR & WHAM. These methods require energy
+   * evaluations from all lambda windows at all lambda values. The energiesAll array is expected to be
+   * of the form energiesAll[lambdaWindow][windowPerspective][lambdaWindowSnapshotPerspectiveEnergy].
+   * As an example, at the 3rd lambda window, the energiesAll[2] array should contain the energies
+   * of all the snapshots from the 3rd lambda window evaluated at all lambda values. energiesAll[2][3] is a
+   * list of all snapshots from lambda 3 evaluated with the potential of lambda 4. energiesAll[2][3][4] is
+   * the 5th snapshot from lambda 3 evaluated with the potential of lambda 4.
+   * <p>
+   * This constructor also breaks energiesAll into a flattened array (across the second dimension) such that
+   * the first dimension is the lambda window where the energy was evaluated and the second dimension is the
+   * snaps. energiesAll is also broken down into eAt, eLow, and eHigh arrays for convenience & so that BAR
+   * calculations can be performed and compared.
+   *
+   * @param lambdaValues Values of lambda dynamics was run at.
+   * @param energiesAll Potential energy snaps of trajectories at all other lambdas. (Missing states are NaN)
+   * @param temperature Temperature each lambda window was run at (single-element indicates
+   *                    identical temperatures).
+   */
+  public SequentialEstimator(double[] lambdaValues, double[][][] energiesAll, double[] temperature) {
+    nTrajectories = lambdaValues.length;
+    assert nTrajectories == energiesAll.length
+        : "The energy arrays is of the incorrect length in the first lambda dimension!";
+    assert nTrajectories == energiesAll[0].length
+        : "The energy arrays is of the incorrect length in the second lambda dimension!";
+
+    this.lamValues = copyOf(lambdaValues, nTrajectories);
+    temperatures = new double[nTrajectories];
+    if (temperature.length == 1) {
+      fill(temperatures, temperature[0]);
+    } else {
+      arraycopy(temperature, 0, temperatures, 0, nTrajectories);
+    }
+
+    // Just in case, deep copy the array rather than storing them as provided.
+    eAll = new double[nTrajectories][][];
+    int maxSnaps = 0;
+    for (int i = 0; i < nTrajectories; i++) {
+      eAll[i] = new double[energiesAll[i].length][];
+      for (int j = 0; j < energiesAll[i].length; j++) {
+        eAll[i][j] = copyOf(energiesAll[i][j], energiesAll[i][j].length);
+        maxSnaps = Math.max(maxSnaps, eAll[i][j].length);
+      }
+    }
+
+    // Remove jagged edges from eAll with NaN values in case it hasn't been done for you
+    for(int i = 0; i < nTrajectories; i++) {
+      for(int j = 0; j < nTrajectories; j++) {
+        if (eAll[i][j].length < maxSnaps) {
+          double[] temp = new double[maxSnaps];
+          System.arraycopy(eAll[i][j], 0, temp, 0, eAll[i][j].length);
+          for(int k = eAll[i][j].length; k < maxSnaps; k++) {
+              temp[k] = Double.NaN;
+          }
+          eAll[i][j] = temp;
+        }
+      }
+    }
+
+    // Flatten the eAll array into a 2D array of [lambda][allEvaluationsAtThisLambda]
+    snaps = new int[nTrajectories];
+    int[] nanCount = new int[nTrajectories];
+    eAllFlat = new double[nTrajectories][];
+    for (int i = 0; i < nTrajectories; i++) {
+        ArrayList<Double> temp = new ArrayList<>();
+        for(int j = 0; j < nTrajectories; j++) {
+          int count = 0;
+          int countNaN = 0;
+          for(int k = 0; k < eAll[j][i].length; k++) {
+            // Don't include NaN values
+            if (!Double.isNaN(eAll[j][i][k])) {
+              temp.add(eAll[j][i][k]);
+              count++;
+            } else {
+              countNaN++;
+            }
+          }
+          snaps[j] = count;
+          nanCount[j] = countNaN;
+        }
+        eAllFlat[i] = temp.stream().mapToDouble(Double::doubleValue).toArray();
+    }
+
+    for(int i = 0; i < nTrajectories; i++) {
+      if (snaps[i] + nanCount[i] != maxSnaps) {
+        throw new IllegalArgumentException("Lambda window " + i
+                + " is not set properly. You need to fill in the missing states with NaN.");
+      }
+    }
+
+    // Assert that lengths of the energiesAll arrays are correct.
+    for(int i = 0; i < nTrajectories; i++){
+      assert eAll[i].length == nTrajectories :
+              "The energy arrays is of the incorrect length in the second lambda dimension at lambda " + i + "!";
+      int nSnapshots = eAll[i][0].length;
+        for(int j = 0; j < nTrajectories; j++){
+            assert eAll[i][j].length == nSnapshots :
+                    "The energy arrays is of the incorrect length in numSnaps dimension at lambda " +
+                            i + " for evaluation at lambda " + j + "!";
+        }
+    }
+
+    // Initialize the eLow, eAt, and eHigh arrays to their expected values from eAll. Don't include NaN values.
+    // Handle zero sample cases for BAR
+    ArrayList<Integer> nonZeroSampleStates = new ArrayList<>();
+    for(int i = 0; i < nTrajectories; i++) {
+      if(snaps[i] != 0) {
+        nonZeroSampleStates.add(i);
+      }
+    }
+    eLow = new double[nonZeroSampleStates.size()][eAll[0][0].length];
+    fill(eLow[0], Double.NaN);
+    eAt = new double[nonZeroSampleStates.size()][];
+    eHigh = new double[nonZeroSampleStates.size()][eAll[0][0].length];
+    fill(eHigh[nonZeroSampleStates.size() - 1], Double.NaN);
+    for (int i = 0; i < nonZeroSampleStates.size(); i++) {
+      int index = nonZeroSampleStates.get(i); // Contains out of bounds index for e;
+      if (i != 0) {
+        int indexLow = nonZeroSampleStates.get(i - 1);
+        eLow[i] = copyOf(eAll[index][indexLow], snaps[index]);
+      }
+      eAt[i] = copyOf(eAll[index][index], snaps[index]);
+      if(i != nonZeroSampleStates.size() - 1) {
+        int indexHigh = nonZeroSampleStates.get(i + 1);
+        eHigh[i] = copyOf(eAll[index][indexHigh], snaps[index]);
+      }
+    }
+  }
+
+  /**
+   * Simpler constructor for when data provided is already flattened (although it adds uncertainty about
+   * snap counts, they are all set to the same number).
+   *
+   * @param lambdaValues
+   * @param snaps
+   * @param eAllFlat
+   * @param temperature
+   */
+  public SequentialEstimator(double[] lambdaValues, int[] snaps, double[][] eAllFlat, double[] temperature){
+    nTrajectories = lambdaValues.length;
+    assert nTrajectories == eAllFlat.length
+            : "The energy arrays is of the incorrect length in the first lambda dimension!";
+
+    this.lamValues = copyOf(lambdaValues, nTrajectories);
+    temperatures = new double[nTrajectories];
+    if (temperature.length == 1) {
+      fill(temperatures, temperature[0]);
+    } else {
+      arraycopy(temperature, 0, temperatures, 0, nTrajectories);
+    }
+
+    this.eAllFlat = eAllFlat;
+    this.snaps = snaps;
+    // No way of knowing the snap counts for each lambda window & therefore no way to break data into these matrices,
+    // so just set these all to null.
+    eLow = null;
+    eAt = null;
+    eHigh = null;
+    eAll = null;
+  }
+}