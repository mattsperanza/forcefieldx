<?xml version="1.0" encoding="UTF-8"?>
<project xmlns="http://maven.apache.org/POM/4.0.0"
  xmlns:xsi="http://www.w3.org/2001/XMLSchema-instance"
  xsi:schemaLocation="http://maven.apache.org/POM/4.0.0
         http://maven.apache.org/maven-v4_0_0.xsd">
  <artifactId>ffx</artifactId>
  <build>
    <defaultGoal>install</defaultGoal>
    <pluginManagement>
      <!-- Explicitly define plugins for FFX module pom.xml files. -->
      <plugins>
        <plugin>
          <artifactId>maven-assembly-plugin</artifactId>
          <version>${assembly.version}</version>
        </plugin>
        <plugin>
          <artifactId>maven-changes-plugin</artifactId>
          <version>${changes.version}</version>
        </plugin>
        <plugin>
          <artifactId>maven-checkstyle-plugin</artifactId>
          <version>${checkstyle.version}</version>
        </plugin>
        <plugin>
          <artifactId>maven-clean-plugin</artifactId>
          <configuration>
            <filesets>
              <fileset>
                <directory>${basedir}/src/site/resources/scripts</directory>
              </fileset>
            </filesets>
          </configuration>
          <version>${clean.version}</version>
        </plugin>
        <plugin>
          <artifactId>maven-compiler-plugin</artifactId>
          <configuration>
            <compilerArgs>
              <compilerArg>-Xlint:all</compilerArg>
            </compilerArgs>
            <debug>true</debug>
            <optimize>true</optimize>
            <source>${compileVersion}</source>
            <target>${targetVersion}</target>
            <useIncrementalCompilation>true</useIncrementalCompilation>
            <verbose>false</verbose>
          </configuration>
          <version>${compiler.version}</version>
        </plugin>
        <plugin>
          <artifactId>maven-dependency-plugin</artifactId>
          <version>${dependency.version}</version>
        </plugin>
        <plugin>
          <artifactId>maven-deploy-plugin</artifactId>
          <configuration>
            <deployAtEnd>true</deployAtEnd>
          </configuration>
          <version>${deploy.version}</version>
        </plugin>
        <plugin>
          <artifactId>maven-enforcer-plugin</artifactId>
          <version>${enforcer.version}</version>
        </plugin>
        <plugin>
          <artifactId>maven-install-plugin</artifactId>
          <configuration>
            <installAtEnd>true</installAtEnd>
          </configuration>
          <version>${install.version}</version>
        </plugin>
        <plugin>
          <artifactId>maven-jar-plugin</artifactId>
          <version>${jar.version}</version>
        </plugin>
        <plugin>
          <artifactId>maven-jarsigner-plugin</artifactId>
          <version>${jarsigner.version}</version>
        </plugin>
        <plugin>
          <artifactId>maven-javadoc-plugin</artifactId>
          <configuration>
            <author>true</author>
            <defaultAuthor>Michael J. Schnieders</defaultAuthor>
            <defaultSince>1.0</defaultSince>
          </configuration>
          <version>${javadoc.version}</version>
        </plugin>
        <plugin>
          <artifactId>maven-jxr-plugin</artifactId>
          <version>${jxr.version}</version>
        </plugin>
        <plugin>
          <artifactId>maven-linkcheck-plugin</artifactId>
          <version>${linkcheck.version}</version>
        </plugin>
        <plugin>
          <artifactId>maven-pmd-plugin</artifactId>
          <version>${pmd.version}</version>
        </plugin>
        <plugin>
          <artifactId>maven-project-info-reports-plugin</artifactId>
          <version>${project-info-reports.version}</version>
        </plugin>
        <plugin>
          <artifactId>maven-scm-plugin</artifactId>
          <version>${scm.version}</version>
        </plugin>
        <plugin>
          <artifactId>maven-shade-plugin</artifactId>
          <version>${shade.version}</version>
        </plugin>
        <plugin>
          <artifactId>maven-site-plugin</artifactId>
          <version>${site.version}</version>
        </plugin>
        <plugin>
          <artifactId>maven-source-plugin</artifactId>
          <version>${source.version}</version>
        </plugin>
        <plugin>
          <artifactId>maven-surefire-plugin</artifactId>
          <configuration>
            <!-- forkCount>0</forkCount -->
            <trimStackTrace>false</trimStackTrace>
          </configuration>
          <dependencies>
            <dependency>
              <artifactId>surefire-junit47</artifactId>
              <groupId>org.apache.maven.surefire</groupId>
              <version>${surefire.version}</version>
            </dependency>
          </dependencies>
          <version>${surefire.version}</version>
        </plugin>
        <plugin>
          <artifactId>maven-surefire-report-plugin</artifactId>
          <configuration>
            <aggregate>true</aggregate>
            <alwaysGenerateSurefireReport>true</alwaysGenerateSurefireReport>
            <linkXRef>true</linkXRef>
          </configuration>
          <dependencies>
            <dependency>
              <artifactId>surefire-junit47</artifactId>
              <groupId>org.apache.maven.surefire</groupId>
              <version>${surefire.version}</version>
            </dependency>
          </dependencies>
          <version>${surefire.version}</version>
        </plugin>
        <plugin>
          <artifactId>maven-release-plugin</artifactId>
          <version>${release.version}</version>
        </plugin>
        <plugin>
          <artifactId>maven-resources-plugin</artifactId>
          <executions>
            <execution>
              <configuration>
                <encoding>UTF-8</encoding>
                <outputDirectory>${basedir}/src/site/resources/scripts</outputDirectory>
                <overwrite>true</overwrite>
                <resources>
                  <resource>
                    <directory>${basedir}/src/main/groovy/ffx/${project.artifactId}/groovy
                    </directory>
                  </resource>
                </resources>
              </configuration>
              <goals>
                <goal>copy-resources</goal>
              </goals>
              <id>website-scripts</id>
              <phase>process-resources</phase>
            </execution>
            <execution>
              <configuration>
                <encoding>UTF-8</encoding>
                <outputDirectory>${basedir}/../../scripts</outputDirectory>
                <overwrite>true</overwrite>
                <resources>
                  <resource>
                    <directory>${basedir}/src/main/groovy/ffx/${project.artifactId}/groovy
                    </directory>
                  </resource>
                </resources>
              </configuration>
              <goals>
                <goal>copy-resources</goal>
              </goals>
              <id>distro-scripts</id>
              <phase>process-resources</phase>
            </execution>
          </executions>
          <version>${resources.version}</version>
        </plugin>
        <plugin>
          <artifactId>exec-maven-plugin</artifactId>
          <groupId>org.codehaus.mojo</groupId>
          <version>${exec.version}</version>
        </plugin>
        <plugin>
          <artifactId>jdepend-maven-plugin</artifactId>
          <groupId>org.codehaus.mojo</groupId>
          <version>${jdepend.version}</version>
        </plugin>
        <plugin>
          <artifactId>properties-maven-plugin</artifactId>
          <groupId>org.codehaus.mojo</groupId>
          <version>${properties.version}</version>
        </plugin>
        <plugin>
          <artifactId>versions-maven-plugin</artifactId>
          <groupId>org.codehaus.mojo</groupId>
          <version>${versions.version}</version>
        </plugin>
        <plugin>
          <artifactId>maven-jgit-buildnumber-plugin</artifactId>
          <groupId>ru.concerteza.buildnumber</groupId>
          <version>${buildnumber.version}</version>
        </plugin>
      </plugins>
    </pluginManagement>
    <plugins>
      <plugin>
        <artifactId>maven-enforcer-plugin</artifactId>
        <executions>
          <execution>
            <configuration>
              <rules>
                <banDuplicatePomDependencyVersions/>
                <!-- dependencyConvergence/ -->
                <!-- reactorModuleConvergence/ -->
                <requireJavaVersion>
                  <version>[10,17.1]</version>
                </requireJavaVersion>
                <requireMavenVersion>
                  <version>3.1.0</version>
                </requireMavenVersion>
                <requirePluginVersions/>
              </rules>
            </configuration>
            <goals>
              <goal>enforce</goal>
            </goals>
            <id>enforce-versions</id>
            <phase>initialize</phase>
          </execution>
        </executions>
        <version>${enforcer.version}</version>
      </plugin>
      <plugin>
        <artifactId>maven-antrun-plugin</artifactId>
        <executions>
          <execution>
            <configuration>
              <target>
                <taskdef classname="org.codehaus.groovy.ant.Groovydoc"
                  classpathref="maven.compile.classpath"
                  name="groovydoc"
                />
                <groovydoc destdir="${project.reporting.outputDirectory}/groovydoc"
                  doctitle="${project.name}"
                  sourcepath="${basedir}/modules/potential/src/main/groovy${path.separator}${basedir}/modules/algorithms/src/main/groovy"
                  use="true"
                  windowtitle="${project.name}"
                />
              </target>
            </configuration>
            <goals>
              <goal>run</goal>
            </goals>
            <id>groovydoc</id>
            <phase>site</phase>
          </execution>
        </executions>
        <inherited>false</inherited>
        <version>${antrun.version}</version>
      </plugin>
      <plugin>
        <artifactId>maven-site-plugin</artifactId>
        <configuration>
          <generateSitemap>true</generateSitemap>
        </configuration>
        <inherited>true</inherited>
        <version>${site.version}</version>
      </plugin>
      <plugin>
        <artifactId>maven-clean-plugin</artifactId>
        <configuration>
          <filesets>
            <fileset>
              <directory>scripts</directory>
            </fileset>
          </filesets>
        </configuration>
        <inherited>false</inherited>
        <version>${clean.version}</version>
      </plugin>
      <plugin>
        <artifactId>maven-scm-plugin</artifactId>
        <configuration>
          <connectionType>connection</connectionType>
        </configuration>
        <version>${scm.version}</version>
      </plugin>
      <plugin>
        <artifactId>maven-compiler-plugin</artifactId>
        <configuration>
          <compilerArgs>
            <compilerArg>-Xlint:all</compilerArg>
          </compilerArgs>
          <debug>true</debug>
          <optimize>true</optimize>
          <source>${compileVersion}</source>
          <target>${targetVersion}</target>
          <useIncrementalCompilation>true</useIncrementalCompilation>
        </configuration>
        <version>${compiler.version}</version>
      </plugin>
      <plugin>
        <artifactId>maven-source-plugin</artifactId>
        <executions>
          <execution>
            <goals>
              <goal>jar</goal>
            </goals>
            <id>attach-source</id>
            <phase>verify</phase>
          </execution>
        </executions>
        <inherited>false</inherited>
        <version>${source.version}</version>
      </plugin>
      <plugin>
        <artifactId>maven-assembly-plugin</artifactId>
        <configuration>
          <descriptors>
            <descriptor>src/assemble/bin.xml</descriptor>
          </descriptors>
          <finalName>ffx-${project.version}</finalName>
          <outputDirectory>${project.build.directory}/site</outputDirectory>
          <tarLongFileMode>posix</tarLongFileMode>
        </configuration>
        <executions>
          <execution>
            <goals>
              <goal>single</goal>
            </goals>
            <phase>site</phase>
          </execution>
        </executions>
        <inherited>false</inherited>
        <version>${assembly.version}</version>
      </plugin>
      <plugin>
        <artifactId>exec-maven-plugin</artifactId>
        <configuration>
          <arguments>
            <argument>-ms1G</argument>
            <argument>-mx1G</argument>
            <argument>-Djava.awt.headless=true</argument>
            <argument>-classpath</argument>
            <argument>bin/ffx-all.jar</argument>
            <argument>ffx.Main</argument>
            <argument>timer</argument>
            <argument>-n</argument>
            <argument>100000</argument>
            <argument>-c</argument>
            <argument>1</argument>
            <argument>examples/ubiquitin.xyz</argument>
          </arguments>
          <executable>java</executable>
        </configuration>
        <executions>
          <execution>
            <goals>
              <goal>exec</goal>
            </goals>
            <id>Run Force Field X</id>
          </execution>
        </executions>
        <groupId>org.codehaus.mojo</groupId>
        <inherited>false</inherited>
        <version>${exec.version}</version>
      </plugin>
      <plugin>
        <artifactId>maven-surefire-plugin</artifactId>
        <configuration>
          <!-- Less than 1G may lead to JVM out of memory exceptions. -->
          <argLine>-Xms1G -Xmx1G -Djava.awt.headless=true -Dj3d.rend=noop</argLine>
          <useSystemClassLoader>false</useSystemClassLoader>
        </configuration>
        <dependencies>
          <dependency>
            <artifactId>surefire-junit47</artifactId>
            <groupId>org.apache.maven.surefire</groupId>
            <version>${surefire.version}</version>
          </dependency>
        </dependencies>
        <version>${surefire.version}</version>
      </plugin>
      <!-- plugin>
          <artifactId>maven-pdf-plugin</artifactId>
          <version>1.2</version>
          <executions>
              <execution>
                  <id>pdf</id>
                  <phase>site</phase>
                  <goals>
                      <goal>pdf</goal>
                  </goals>
                  <configuration>
                      <outputDirectory>${project.reporting.outputDirectory}/site</outputDirectory>
                      <implementation>itext</implementation>
                  </configuration>
              </execution>
          </executions>
      </plugin -->
      <plugin>
        <artifactId>maven-jgit-buildnumber-plugin</artifactId>
        <executions>
          <execution>
            <goals>
              <goal>extract-buildnumber</goal>
            </goals>
            <id>git-buildnumber</id>
            <phase>prepare-package</phase>
          </execution>
        </executions>
        <groupId>ru.concerteza.buildnumber</groupId>
        <inherited>false</inherited>
        <version>${buildnumber.version}</version>
      </plugin>
      <plugin>
        <artifactId>properties-maven-plugin</artifactId>
        <executions>
          <execution>
            <configuration>
              <outputFile>${basedir}/bin/build.properties</outputFile>
            </configuration>
            <goals>
              <goal>write-project-properties</goal>
            </goals>
            <phase>initialize</phase>
          </execution>
        </executions>
        <groupId>org.codehaus.mojo</groupId>
        <inherited>false</inherited>
        <version>${properties.version}</version>
      </plugin>
    </plugins>
  </build>
  <ciManagement>
    <notifiers>
      <notifier>
        <configuration>
          <address>michael-schnieders@uiowa.edu</address>
        </configuration>
        <sendOnError>true</sendOnError>
        <sendOnFailure>true</sendOnFailure>
        <sendOnSuccess>false</sendOnSuccess>
        <sendOnWarning>false</sendOnWarning>
        <type>mail</type>
      </notifier>
    </notifiers>
    <system>Travis CI</system>
    <url>https://travis-ci.org/SchniedersLab/forcefieldx</url>
  </ciManagement>
  <contributors>
    <contributor>
      <email>hernan-bernabe@uiowa.edu</email>
      <name>Hernan Bernabe</name>
      <roles>
        <role>
          Contributions to Monte Carlo Orthogonal Space Sampling.
        </role>
      </roles>
      <timezone>-5</timezone>
    </contributor>
    <contributor>
      <email>william.t.tollefson@rockwellcollins.com</email>
      <name>William T. A. Tollefson</name>
      <organization>Software Engineer, Rockwell Collins</organization>
      <organizationUrl>http://rockwellcollins.com</organizationUrl>
      <roles>
        <role>
          Contributions to many-body side-chain repacking and modeling of missense mutations.
        </role>
      </roles>
      <timezone>-5</timezone>
    </contributor>
    <contributor>
      <email>gaosh01@luther.edu</email>
      <name>Shibo "Hylia" Gao</name>
      <organization>2013 BSURF Student, Biochemistry, The U. of Iowa</organization>
      <organizationUrl>http://www.uiowa.edu</organizationUrl>
      <roles>
        <role>
          Contributions to many-body side-chain repacking.
        </role>
      </roles>
      <timezone>-5</timezone>
    </contributor>
    <contributor>
      <email>ava-lynn@uiowa.edu</email>
      <name>Ava M. Lynn</name>
      <organization>Medical Student, Uniformed Services University of the Health Sciences
      </organization>
      <organizationUrl>https://www.usuhs.edu</organizationUrl>
      <roles>
        <role>
          Contributions to implementation of rotamer libraries.
        </role>
      </roles>
      <timezone>-5</timezone>
    </contributor>
    <contributor>
      <email>inessler@umich.edu</email>
      <name>Ian J. Nessler</name>
      <organization>Chemical Engineering Graduate Student, The U. of Michigan</organization>
      <organizationUrl>http://www.umich.edu</organizationUrl>
      <roles>
        <role>
          Drug Crystal Structure, Thermodynamics and Solubility
        </role>
      </roles>
      <timezone>-5</timezone>
    </contributor>
    <contributor>
      <email>julia-park@gmail.com</email>
      <name>Jooyeon "Julia" Park</name>
      <organization>Dental Student, The U. of Pennsylvania</organization>
      <organizationUrl>http://www.upenn.edu</organizationUrl>
      <roles>
        <role>
          Drug Crystal Structure, Thermodynamics and Solubility
        </role>
      </roles>
      <timezone>-5</timezone>
    </contributor>
    <contributor>
      <email>pren@mail.utexas.edu</email>
      <name>Pengyu Ren</name>
      <organization>Associate Professor, The U. of Texas at Austin</organization>
      <organizationUrl>http://www.utexas.edu</organizationUrl>
      <roles>
        <role>AMOEBA Force Field</role>
      </roles>
      <timezone>-5</timezone>
    </contributor>
    <contributor>
      <email>oversnow@gmail.com</email>
      <name>Zhen Xia</name>
      <organization>Postdoc, Ren Lab, The U. of Texas at Austin</organization>
      <organizationUrl>http://biomol.bme.utexas.edu/lab/</organizationUrl>
      <roles>
        <role>AMOEBA force field</role>
      </roles>
      <timezone>-5</timezone>
    </contributor>
    <contributor>
      <email>jwu@mail.utexas.edu</email>
      <name>Johnny Wu</name>
      <organization>Scientist at Genentech</organization>
      <organizationUrl>http://www.gene.com</organizationUrl>
      <roles>
        <role>Automatic AMOEBA Parameterization</role>
      </roles>
      <timezone>-7</timezone>
    </contributor>
    <contributor>
      <email>chuanjiewu@gmail.com</email>
      <name>Chuanjie Wu</name>
      <organization>Scientist at Schrodinger</organization>
      <roles>
        <role>AMOEBA force field</role>
      </roles>
      <timezone>-4</timezone>
    </contributor>
  </contributors>
  <dependencies>
    <dependency>
      <artifactId>groovy-all</artifactId>
      <groupId>org.codehaus.groovy</groupId>
      <type>pom</type>
      <version>${groovy-all.version}</version>
    </dependency>
    <!-- https://mvnrepository.com/artifact/javax.xml.bind/jaxb-api -->
    <dependency>
      <artifactId>jaxb-api</artifactId>
      <groupId>javax.xml.bind</groupId>
      <version>${jaxb-api.version}</version>
    </dependency>
    <!-- https://mvnrepository.com/artifact/com.google.code.findbugs/jsr305 -->
    <dependency>
      <artifactId>jsr305</artifactId>
      <groupId>com.google.code.findbugs</groupId>
      <version>${findbugs.version}</version>
    </dependency>
  </dependencies>
  <description>Software for Molecular Biophysics</description>
  <developers>
    <developer>
      <email>michael-schnieders@uiowa.edu</email>
      <id>michael.schnieders</id>
      <name>Michael J. Schnieders</name>
      <organization>Associate Professor, The U. of Iowa</organization>
      <organizationUrl>http://www.uiowa.edu</organizationUrl>
      <roles>
        <role>Director of Force Field X</role>
      </roles>
      <timezone>-5</timezone>
    </developer>
    <developer>
      <email>tim.fenn@gmail.com</email>
      <id>fenn</id>
      <name>Timothy D. Fenn</name>
      <organization>Associate Director at Prevail Therapeutics</organization>
      <organizationUrl>http://www.prevailtherapeutics.com</organizationUrl>
      <roles>
        <role>Chief Crystallograper</role>
      </roles>
      <timezone>-7</timezone>
    </developer>
    <developer>
      <email>jacob-litman@uiowa.edu</email>
      <id>jmlitman</id>
      <name>Jacob M. Litman</name>
      <organization>Post-Doctoral Fellow, Ren and Schnieders Labs, The U. of Texas at Austin
      </organization>
      <organizationUrl>http://www.uiowa.edu</organizationUrl>
      <roles>
        <role>
          Many-Body Dead-End Elimination for Nucleic Acid Structure Prediction and Optimization
        </role>
        <role>
          Protein Design via Many-Body Dead-End Elimination and Alchemical Free Energy Methods
        </role>
      </roles>
      <timezone>-5</timezone>
    </developer>
    <developer>
      <email>mallory-tollefson@uiowa.edu</email>
      <id>mrtollefson</id>
      <name>Mallory R. Tollefson</name>
      <organization>Biomedical Engineering Graduate Student, Schnieders Lab, The U. of Iowa
      </organization>
      <organizationUrl>http://www.uiowa.edu</organizationUrl>
      <roles>
        <role>
          Pathogenicity Prediction of Missense Mutations Implicated in Hearing Loss
        </role>
        <role>
          Structure Optimization
        </role>
      </roles>
      <timezone>-5</timezone>
    </developer>
    <developer>
      <email>jill-hauer@uiowa.edu</email>
      <id>jhauer</id>
      <name>Jill J. Hauer</name>
      <organization>Genetics Graduate Student, Richard Smith Lab, The U. of Iowa</organization>
      <organizationUrl>http://www.uiowa.edu</organizationUrl>
      <roles>
        <role>
          Pathogenicity Prediction and Thermodynamics of Missense Mutations for Rare Renal Diseases
        </role>
      </roles>
      <timezone>-5</timezone>
    </developer>
    <developer>
      <email>aaron-nessler@uiowa.edu</email>
      <id>anessler</id>
      <name>Aaron Nessler</name>
      <organization>Biomedical Engineering Graduate Student, Schnieders Lab, The U. of Iowa
      </organization>
      <organizationUrl>http://www.uiowa.edu</organizationUrl>
      <roles>
        <role>
          Thermodynamics of Crystals
        </role>
      </roles>
      <timezone>-5</timezone>
    </developer>
    <developer>
      <email>andrew-thiel@uiowa.edu</email>
      <id>andthiel</id>
      <name>Andrew Thiel</name>
      <organization>Biomedical Engineering Graduate Student, Schnieders Labs, The U. of Iowa
      </organization>
      <organizationUrl>http://www.uiowa.edu</organizationUrl>
      <roles>
        <role>
          Constant pH Simulation methods.
        </role>
      </roles>
      <timezone>-5</timezone>
    </developer>
    <developer>
      <email>rae-corrigan@uiowa.edu</email>
      <id>rcorrigan</id>
      <name>Rae Corrigan</name>
      <organization>Biomedical Engineering Graduate Student, Casavant and Schnieders Labs, The U. of
        Iowa
      </organization>
      <organizationUrl>http://www.uiowa.edu</organizationUrl>
      <roles>
        <role>
          Continuum Solvation and Nucleic Acid Design
        </role>
      </roles>
      <timezone>-5</timezone>
    </developer>
  </developers>
  <distributionManagement>
    <downloadUrl>http://ffx.biochem.uiowa.edu/download.html</downloadUrl>
    <repository>
      <id>bintray-mjschnie-maven</id>
      <name>mjschnie-maven</name>
      <url>${release.repo}</url>
    </repository>
    <site>
      <id>Website</id>
      <name>Force Field X Website Deploy Location</name>
      <url>${website.repo}</url>
    </site>
    <snapshotRepository>
      <id>Snapshots</id>
      <name>Local Maven SNAPSHOT Repository</name>
      <uniqueVersion>false</uniqueVersion>
      <url>${snapshot.repo}</url>
    </snapshotRepository>
  </distributionManagement>
  <groupId>edu.uiowa.eng.ffx</groupId>
  <inceptionYear>2001</inceptionYear>
  <issueManagement>
    <system>GitHub Issues</system>
    <url>http://github.com/SchniedersLab/forcefieldx/issues</url>
  </issueManagement>
  <licenses>
    <license>
      <comments>
        Force Field X is free software; you can redistribute it and/or modify it
        under the terms of the GNU General Public License version 3 as published by
        the Free Software Foundation.

        Force Field X is distributed in the hope that it will be useful, but WITHOUT
        ANY WARRANTY; without even the implied warranty of MERCHANTABILITY or FITNESS
        FOR A PARTICULAR PURPOSE. See the GNU General Public License below for more details.

        Linking Force Field X statically or dynamically with other modules is making a
        combined work based on this library. Thus, the terms and conditions of the
        GNU General Public License cover the whole combination.

        As a special exception, the copyright holders of this library give you
        permission to link this library with independent modules to produce an
        executable, regardless of the license terms of these independent modules, and
        to copy and distribute the resulting executable under terms of your choice,
        provided that you also meet, for each linked independent module, the terms
        and conditions of the license of that module. An independent module is a
        module which is not derived from or based on this library. If you modify this
        library, you may extend this exception to your version of the library, but
        you are not obligated to do so. If you do not wish to do so, delete this
        exception statement from your version.
      </comments>
      <distribution>manual</distribution>
      <name>GPL version 3 with Linking Exception</name>
      <url>http://www.gnu.org/licenses/gpl-3.0-standalone.html</url>
    </license>
  </licenses>
  <modelVersion>4.0.0</modelVersion>
  <modules>
    <module>modules/algorithms</module>
    <module>modules/crystal</module>
    <module>modules/numerics</module>
    <module>modules/jopenmm</module>
    <module>modules/pj</module>
    <module>modules/potential</module>
    <module>modules/ui</module>
    <module>modules/utilities</module>
    <module>modules/xray</module>
    <module>modules/ffx-all</module>
  </modules>
  <name>Force Field X</name>
  <organization>
    <!-- This is used to generate the Copyright on the website.
    Module authors can use their name. -->
    <name>Michael J. Schnieders</name>
    <url>http://ffx.biochem.uiowa.edu</url>
  </organization>
  <packaging>pom</packaging>
  <profiles>
    <profile>
      <activation>
        <activeByDefault>false</activeByDefault>
      </activation>
      <build>
        <plugins>
          <plugin>
            <artifactId>clover-maven-plugin</artifactId>
            <configuration>
              <jdk>${compileVersion}</jdk>
              <excludes>
                <exclude>edu/**/*.java</exclude>
                <exclude>ffx/ui/**/*.java</exclude>
              </excludes>
              <generateHtml>true</generateHtml>
              <generateXml>true</generateXml>
              <includesTestSourceRoots>false</includesTestSourceRoots>
            </configuration>
            <groupId>org.openclover</groupId>
            <version>${clover.version}</version>
          </plugin>
        </plugins>
      </build>
      <id>ffx.clover</id>
      <reporting>
        <plugins>
          <plugin>
            <artifactId>clover-maven-plugin</artifactId>
            <groupId>org.openclover</groupId>
            <version>${clover.version}</version>
          </plugin>
        </plugins>
      </reporting>
    </profile>
  </profiles>
  <properties>
    <MRJToolkitStubs.version>1.0</MRJToolkitStubs.version>
    <antrun.version>3.0.0</antrun.version>
    <appassembler.version>1.10</appassembler.version>
    <assembly.skipAssembly>false</assembly.skipAssembly>
    <assembly.version>3.3.0</assembly.version>
<<<<<<< HEAD
    <biojava.version>6.0.3</biojava.version>
    <buildnumber.version>1.2.10</buildnumber.version>
    <cdk.version>2.6</cdk.version>
=======
    <biojava.version>6.0.4</biojava.version>
    <buildnumber.version>1.2.10</buildnumber.version>
    <cdk.version>2.7</cdk.version>
>>>>>>> 4f92d3b8
    <changes.jira.skip>true</changes.jira.skip>
    <changes.version>2.12.1</changes.version>
    <checkstyle.skip>true</checkstyle.skip>
    <checkstyle.version>3.1.2</checkstyle.version>
    <ciftools-java-jdk8.version>3.0.1</ciftools-java-jdk8.version>
    <clean.version>3.1.0</clean.version>
    <clover.version>4.4.1</clover.version>
    <clustering.version>1.2.0</clustering.version>
    <commons-beanutils.version>1.9.4</commons-beanutils.version>
    <commons-collections4.version>4.4</commons-collections4.version>
    <commons-configuration2.version>2.7</commons-configuration2.version>
    <commons-io.version>2.6</commons-io.version>
    <commons-lang3.version>3.12.0</commons-lang3.version>
    <commons-math3.version>3.6.1</commons-math3.version>
    <!-- Control the source version version -->
    <compileVersion>10</compileVersion>
    <compiler.version>3.8.1</compiler.version>
    <dependency.version>3.1.2</dependency.version>
    <dependencyDetails>false</dependencyDetails>
    <deploy.version>3.0.0-M1</deploy.version>
    <enforcer.version>3.0.0-M3</enforcer.version>
    <exec.version>3.0.0</exec.version>
    <failIfNoTests>false</failIfNoTests>
    <fastutil.version>8.5.6</fastutil.version>
    <!-- Version of FFX  -->
    <ffx.version>1.0.0-BETA</ffx.version>
    <findbugs.version>3.0.2</findbugs.version>
    <groovy-all.version>3.0.8.1</groovy-all.version>
    <guava.version>31.0.1-jre</guava.version>
    <install.version>3.0.0-M1</install.version>
    <jar.version>3.2.0</jar.version>
    <jarsigner.version>3.0.0</jarsigner.version>
    <java3d.version>1.7.0-final</java3d.version>
    <javadoc.version>3.2.0</javadoc.version>
<<<<<<< HEAD
    <jaxb-api.version>2.3.1</jaxb-api.version>
=======
    <jaxb-api.version>2.4.0-b180830.0359</jaxb-api.version>
>>>>>>> 4f92d3b8
    <jcuda.version>10.2.0</jcuda.version>
    <jdepend.version>2.0</jdepend.version>
    <jna.version>5.6.0</jna.version>
    <jogamp-fat.version>2.4.0.1</jogamp-fat.version>
    <jopenmm.version>7.5.0-v4</jopenmm.version>
    <junit.version>4.13.2</junit.version>
    <jxr.version>3.0.0</jxr.version>
    <linkcheck.skip>true</linkcheck.skip>
    <linkcheck.version>1.2</linkcheck.version>
    <log4j.version>2.17.1</log4j.version>
    <maven.build.timestamp.format>MM-dd-yyyy</maven.build.timestamp.format>
    <maven.javadoc.skip>false</maven.javadoc.skip>
    <maven.jxr.skip>false</maven.jxr.skip>
    <picocli.version>4.6.2</picocli.version>
    <pj.version>1.0.1</pj.version>
    <pmd.skip>false</pmd.skip>
    <pmd.version>3.14.0</pmd.version>
    <project-info-reports.version>3.1.1</project-info-reports.version>
    <!-- Setting the source encoding is required for builds that are platform independent. -->
    <project.build.sourceEncoding>UTF-8</project.build.sourceEncoding>
    <properties.version>1.0.0</properties.version>
    <quickhull3D.version>1.0.0</quickhull3D.version>
    <!-- Default locations for deploying a release (can be over-ridden by settings.xml) -->
    <release.repo>file:release</release.repo>
    <release.version>3.0.0-M4</release.version>
    <resources.version>3.2.0</resources.version>
    <scm.version>1.11.2</scm.version>
    <slf4j-nop.version>1.7.30</slf4j-nop.version>
    <shade.version>3.2.4</shade.version>
    <site.version>3.9.1</site.version>
    <skipSurefireReport>false</skipSurefireReport>
    <skipTests>true</skipTests>
    <!-- Default locations for deploying snapshots (can be over-ridden by settings.xml) -->
    <snapshot.repo>file:lib</snapshot.repo>
    <source.version>3.2.1</source.version>
    <!-- There is a bug in Surefire version 3.0.0-M4 that effects running tests on Argon -->
    <surefire.version>3.0.0-M5</surefire.version>
    <!-- Control the target JRE version -->
    <targetVersion>10</targetVersion>
    <!-- Tensor Flow 1.12 depends on Cuda 9.2; version 1.13.1 depends on Cuda 10.0 -->
    <tensorflow.version>1.13.1</tensorflow.version>
    <timestamp>${maven.build.timestamp}</timestamp>
    <tornado.version>0.6</tornado.version>
    <versions.version>2.8.1</versions.version>
    <!-- Default locations for deploying the website (can be over-ridden by settings.xml) -->
    <website.repo>file:website</website.repo>
  </properties>
  <reporting>
    <plugins>
      <plugin>
        <artifactId>versions-maven-plugin</artifactId>
        <groupId>org.codehaus.mojo</groupId>
        <reportSets>
          <reportSet>
            <reports>
              <report>plugin-updates-report</report>
            </reports>
          </reportSet>
        </reportSets>
        <version>${versions.version}</version>
      </plugin>
      <plugin>
        <artifactId>maven-project-info-reports-plugin</artifactId>
        <configuration>
          <dependencyDetailsEnabled>${dependencyDetails}</dependencyDetailsEnabled>
          <showAvatarImages>true</showAvatarImages>
        </configuration>
        <reportSets>
          <reportSet>
            <reports>
              <report>ci-management</report>
              <report>dependencies</report>
              <report>dependency-convergence</report>
              <report>dependency-management</report>
              <report>distribution-management</report>
              <report>issue-management</report>
              <report>licenses</report>
              <report>mailing-lists</report>
              <report>modules</report>
              <report>plugin-management</report>
              <report>plugins</report>
              <report>team</report>
              <report>scm</report>
              <report>summary</report>
            </reports>
          </reportSet>
        </reportSets>
        <version>${project-info-reports.version}</version>
      </plugin>
      <plugin>
        <artifactId>maven-javadoc-plugin</artifactId>
        <configuration>
          <failOnError>false</failOnError>
          <quiet>true</quiet>
          <!-- excludePackageNames>edu.rit.*</excludePackageNames -->
        </configuration>
        <inherited>true</inherited>
        <reportSets>
          <reportSet>
            <id>aggregate</id>
            <reports>
              <report>aggregate</report>
              <!--report>test-aggregate</report-->
            </reports>
          </reportSet>
        </reportSets>
        <version>${javadoc.version}</version>
      </plugin>
      <plugin>
        <artifactId>maven-jxr-plugin</artifactId>
        <reportSets>
          <reportSet>
            <id>aggregate</id>
            <reports>
              <report>aggregate</report>
              <report>test-aggregate</report>
            </reports>
          </reportSet>
        </reportSets>
        <version>${jxr.version}</version>
        <!-- configuration>
            <goal>aggregate</goal>
            <goal>test-aggregate</goal>
        </configuration -->
      </plugin>
      <plugin>
        <artifactId>maven-surefire-report-plugin</artifactId>
        <configuration>
          <aggregate>true</aggregate>
          <alwaysGenerateSurefireReport>true</alwaysGenerateSurefireReport>
          <linkXRef>true</linkXRef>
        </configuration>
        <version>${surefire.version}</version>
      </plugin>
      <!-- plugin>
          <artifactId>maven-changes-plugin</artifactId>
          <version>2.12.1</version>
          <reportSets>
              <reportSet>
                  <reports>
                      <report>jira-report</report>
                      <report>changes-report</report>
                  </reports>
              </reportSet>
          </reportSets>
      </plugin -->
      <!-- plugin>
          <groupId>org.apache.maven.plugins</groupId>
          <artifactId>maven-changelog-plugin</artifactId>
          <version>2.2</version>
      </plugin -->
      <plugin>
        <artifactId>maven-linkcheck-plugin</artifactId>
        <version>${linkcheck.version}</version>
      </plugin>
      <plugin>
        <artifactId>maven-pmd-plugin</artifactId>
        <configuration>
          <aggregate>true</aggregate>
          <linkXRef>true</linkXRef>
          <minimumPriority>2</minimumPriority>
          <minimumTokens>500</minimumTokens>
          <targetJdk>10</targetJdk>
        </configuration>
        <reportSets>
          <reportSet>
            <reports>
              <report>pmd</report>
              <report>cpd</report>
            </reports>
          </reportSet>
        </reportSets>
        <version>${pmd.version}</version>
      </plugin>
      <!-- plugin>
          <artifactId>maven-checkstyle-plugin</artifactId>
          <version>3.0.0</version>
          <configuration>
              <goal>checkstyle-aggregate</goal>
          </configuration>
      </plugin -->
      <!-- plugin>
          <groupId>org.codehaus.mojo</groupId>
          <artifactId>jdepend-maven-plugin</artifactId>
          <version>2.0</version>
      </plugin -->
    </plugins>
  </reporting>
  <pluginRepositories>
    <pluginRepository>
      <id>central</id>
      <name>Central Repository</name>
      <url>https://repo.maven.apache.org/maven2</url>
      <layout>default</layout>
      <snapshots>
        <enabled>false</enabled>
      </snapshots>
      <releases>
        <updatePolicy>never</updatePolicy>
      </releases>
    </pluginRepository>
  </pluginRepositories>
  <repositories>
    <repository>
      <id>1.ffx.repo</id>
      <name>FFX Dependency Repository</name>
      <releases>
        <checksumPolicy>ignore</checksumPolicy>
        <enabled>true</enabled>
        <updatePolicy>daily</updatePolicy>
      </releases>
      <snapshots>
        <enabled>true</enabled>
      </snapshots>
      <url>https://github.com/mjschnie/dependency/raw/master</url>
    </repository>
    <repository>
      <id>2.apache.repo</id>
      <name>Apache Maven Repository</name>
      <releases>
        <enabled>true</enabled>
      </releases>
      <snapshots>
        <enabled>false</enabled>
      </snapshots>
      <url>https://repo.maven.apache.org/maven2</url>
    </repository>
    <repository>
      <id>3.jogamp.repo</id>
      <name>JogAmp Maven Repository</name>
      <releases>
        <enabled>true</enabled>
      </releases>
      <snapshots>
        <enabled>false</enabled>
      </snapshots>
      <url>https://jogamp.org/deployment/maven</url>
    </repository>
    <repository>
      <id>4.biojava.legacy.repo</id>
      <name>BioJava's Git based legacy maven repo</name>
      <releases>
        <enabled>true</enabled>
      </releases>
      <snapshots>
        <enabled>false</enabled>
      </snapshots>
      <url>https://github.com/biojava/maven-repo/raw/master/</url>
    </repository>
    <repository>
      <id>5.biojava.repo</id>
      <name>BioJava Maven Repository</name>
      <releases>
        <enabled>true</enabled>
      </releases>
      <snapshots>
        <enabled>false</enabled>
      </snapshots>
      <url>https://www.biojava.org/download/maven/</url>
    </repository>
    <repository>
      <id>6.u.manchester.repo</id>
      <name>Tornadovm Repository</name>
      <releases>
        <enabled>true</enabled>
      </releases>
      <snapshots>
        <enabled>false</enabled>
      </snapshots>
      <url>https://raw.githubusercontent.com/beehive-lab/tornado/maven-tornadovm</url>
    </repository>
    <!-- repository>
        <name>JFrog OpenSource Snapshots</name>
        <id>6.jfrog.repo</id>
        <url>https://oss.jfrog.org/artifactory/oss-snapshot-local/</url>
        <releases>
            <enabled>false</enabled>
        </releases>
        <snapshots>
            <enabled>true</enabled>
        </snapshots>
    </repository -->
  </repositories>
  <scm>
    <connection>scm:git:http://github.com/SchniedersLab/forcefieldx.git</connection>
    <developerConnection>scm:git:git@github.com:SchniedersLab/forcefieldx.git</developerConnection>
    <url>http://github.com/SchniedersLab/forcefieldx</url>
  </scm>
  <url>http://ffx.biochem.uiowa.edu</url>
  <version>1.0.0-beta</version>
</project><|MERGE_RESOLUTION|>--- conflicted
+++ resolved
@@ -834,15 +834,9 @@
     <appassembler.version>1.10</appassembler.version>
     <assembly.skipAssembly>false</assembly.skipAssembly>
     <assembly.version>3.3.0</assembly.version>
-<<<<<<< HEAD
-    <biojava.version>6.0.3</biojava.version>
-    <buildnumber.version>1.2.10</buildnumber.version>
-    <cdk.version>2.6</cdk.version>
-=======
     <biojava.version>6.0.4</biojava.version>
     <buildnumber.version>1.2.10</buildnumber.version>
     <cdk.version>2.7</cdk.version>
->>>>>>> 4f92d3b8
     <changes.jira.skip>true</changes.jira.skip>
     <changes.version>2.12.1</changes.version>
     <checkstyle.skip>true</checkstyle.skip>
@@ -877,11 +871,7 @@
     <jarsigner.version>3.0.0</jarsigner.version>
     <java3d.version>1.7.0-final</java3d.version>
     <javadoc.version>3.2.0</javadoc.version>
-<<<<<<< HEAD
-    <jaxb-api.version>2.3.1</jaxb-api.version>
-=======
     <jaxb-api.version>2.4.0-b180830.0359</jaxb-api.version>
->>>>>>> 4f92d3b8
     <jcuda.version>10.2.0</jcuda.version>
     <jdepend.version>2.0</jdepend.version>
     <jna.version>5.6.0</jna.version>
